package main

import (
	"context"
	"fmt"
	"log"
	"net/url"
	"os"
	"strings"

	"github.com/SkynetLabs/skynet-accounts/api"
	"github.com/SkynetLabs/skynet-accounts/build"
	"github.com/SkynetLabs/skynet-accounts/database"
	"github.com/SkynetLabs/skynet-accounts/email"
	"github.com/SkynetLabs/skynet-accounts/jwt"
	"github.com/SkynetLabs/skynet-accounts/metafetcher"
	"gitlab.com/SkynetLabs/skyd/skymodules"

	"github.com/joho/godotenv"
	"github.com/sirupsen/logrus"
	"github.com/stripe/stripe-go/v71"
	"gitlab.com/NebulousLabs/errors"
)

var (
	// envAccountsJWKSFile holds the name of the environment variable which
	// holds the path to the JWKS file we need to use. Optional.
	envAccountsJWKSFile = "ACCOUNTS_JWKS_FILE"
	// envDBHost holds the name of the environment variable for DB host.
	envDBHost = "SKYNET_DB_HOST"
	// envDBPort holds the name of the environment variable for DB port.
	envDBPort = "SKYNET_DB_PORT"
	// envDBUser holds the name of the environment variable for DB username.
	envDBUser = "SKYNET_DB_USER"
	// envDBPass holds the name of the environment variable for DB password.
	envDBPass = "SKYNET_DB_PASS" // #nosec G101: Potential hardcoded credentials
	// envEmailFrom holds the name of the environment variable that allows us to
	// override the "from" address of our emails to users.
	envEmailFrom = "ACCOUNTS_EMAIL_FROM"
	// envEmailURI holds the name of the environment variable for email URI.
	envEmailURI = "ACCOUNTS_EMAIL_URI"
	// envLogLevel holds the name of the environment variable which defines the
	// desired log level.
	envLogLevel = "SKYNET_ACCOUNTS_LOG_LEVEL"
	// envPortal holds the name of the environment variable for the portal to
<<<<<<< HEAD
	// use to fetch skylinks.
	envPortal = "PORTAL_URL"
	// envKratosAddr hold the name of the environment variable for Kratos's
	// address. Defaults to "kratos:4433".
	envKratosAddr = "KRATOS_ADDR"
	// envOathkeeperAddr hold the name of the environment variable for
	// Oathkeeper's address. Defaults to "oathkeeper:4456".
	envOathkeeperAddr = "OATHKEEPER_ADDR"
=======
	// use to fetch skylinks and sign JWT tokens.
	envPortal = "PORTAL_DOMAIN"
	// envServerDomain holds the name of the environment variable for the
	// identity of this server. Example: eu-ger-1.siasky.net
	envServerDomain = "SERVER_DOMAIN"
>>>>>>> 9d2b5848
	// envStripeAPIKey hold the name of the environment variable for Stripe's
	// API key. It's only required when integrating with Stripe.
	envStripeAPIKey = "STRIPE_API_KEY"
)

// loadDBCredentials creates a new DB connection based on credentials found in
// the environment variables.
func loadDBCredentials() (database.DBCredentials, error) {
	var cds database.DBCredentials
	var ok bool
	if cds.User, ok = os.LookupEnv(envDBUser); !ok {
		return database.DBCredentials{}, errors.New("missing env var " + envDBUser)
	}
	if cds.Password, ok = os.LookupEnv(envDBPass); !ok {
		return database.DBCredentials{}, errors.New("missing env var " + envDBPass)
	}
	if cds.Host, ok = os.LookupEnv(envDBHost); !ok {
		return database.DBCredentials{}, errors.New("missing env var " + envDBHost)
	}
	if cds.Port, ok = os.LookupEnv(envDBPort); !ok {
		return database.DBCredentials{}, errors.New("missing env var " + envDBPort)
	}
	return cds, nil
}

// logLevel returns the desires log level.
func logLevel() logrus.Level {
	lvl, err := logrus.ParseLevel(os.Getenv(envLogLevel))
	if err == nil {
		return lvl
	}
	if build.DEBUG {
		return logrus.TraceLevel
	}
	if build.Release == "testing" || build.Release == "dev" {
		return logrus.DebugLevel
	}
	return logrus.InfoLevel
}

func main() {
	// Load the environment variables from the .env file.
	// Existing variables take precedence and won't be overwritten.
	_ = godotenv.Load()

	// Initialise the global context and logger. These will be used throughout
	// the service. Once the context is closed, all background threads will
	// wind themselves down.
	ctx := context.Background()
	logger := logrus.New()
	logger.SetLevel(logLevel())

	// portal tells us which Skynet portal to use for downloading skylinks.
	portal := os.Getenv(envPortal)
	if portal == "" {
		log.Fatal("missing env var " + envPortal)
	}
	database.PortalName = "https://" + portal
	jwt.JWTPortalName = database.PortalName
	email.PortalAddress = database.PortalName
	email.PortalAddressAccounts = "https://account." + portal
	email.ServerLockID = os.Getenv(envServerDomain)
	if email.ServerLockID == "" {
		email.ServerLockID = database.PortalName
		logger.Warningf(`Environment variable %s is missing! This server's identity 
			is set to the default '%s' value. That is OK only if this server is running on its own 
			and it's not sharing its DB with other nodes.\n`, envServerDomain, email.ServerLockID)
	}
	dbCreds, err := loadDBCredentials()
	if err != nil {
		log.Fatal(errors.AddContext(err, "failed to fetch DB credentials"))
	}
<<<<<<< HEAD
	if kaddr := os.Getenv(envKratosAddr); kaddr != "" {
		jwt.KratosAddr = kaddr
	}
	if oaddr := os.Getenv(envOathkeeperAddr); oaddr != "" {
		jwt.OathkeeperAddr = oaddr
	}
=======
>>>>>>> 9d2b5848
	if sk := os.Getenv(envStripeAPIKey); sk != "" {
		stripe.Key = sk
		api.StripeTestMode = !strings.HasPrefix(stripe.Key, "sk_live_")
	}
	if jwks := os.Getenv(envAccountsJWKSFile); jwks != "" {
		jwt.AccountsJWKSFile = jwks
	}
	// Fetch configuration data for sending emails.
	emailURI := os.Getenv(envEmailURI)
	{
		if emailURI == "" {
			log.Fatal(envEmailURI + " is empty")
		}
		// Validate the given URI.
		uri, err := url.Parse(emailURI)
		if err != nil {
			log.Fatal(errors.AddContext(err, "invalid email URI given in "+envEmailURI))
		}
		// Set the FROM address to outgoing emails. This can be overridden by
		// the ACCOUNTS_EMAIL_FROM optional environment variable.
		if uri.User != nil {
			email.From = uri.User.Username()
		}
		if emailFrom := os.Getenv(envEmailFrom); emailFrom != "" {
			email.From = emailFrom
		}
	}

	// Set up key components:

	// Load the JWKS that we'll use to sign and validate JWTs.
	err = jwt.LoadAccountsKeySet(logger)
	if err != nil {
		log.Fatal(errors.AddContext(err, fmt.Sprintf("failed to load JWKS file from %s", jwt.AccountsJWKSFile)))
	}
	// Connect to the database.
	db, err := database.New(ctx, dbCreds, logger)
	if err != nil {
		log.Fatal(errors.AddContext(err, "failed to connect to the DB"))
	}
	mailer := email.NewMailer(db)
	// Start the mail sender background thread.
	sender, err := email.NewSender(ctx, db, logger, &skymodules.SkynetDependencies{}, emailURI)
	if err != nil {
		log.Fatal(errors.AddContext(err, "failed to create an email sender"))
	}
	sender.Start()
	// The meta fetcher will fetch metadata for all skylinks. This is needed, so
	// we can determine their size.
	mf := metafetcher.New(ctx, db, logger)
	// Start the HTTP server.
	server, err := api.New(db, mf, logger, mailer)
	if err != nil {
		log.Fatal(errors.AddContext(err, "failed to build the API"))
	}
	logger.Fatal(server.ListenAndServe(3000))
}<|MERGE_RESOLUTION|>--- conflicted
+++ resolved
@@ -43,22 +43,11 @@
 	// desired log level.
 	envLogLevel = "SKYNET_ACCOUNTS_LOG_LEVEL"
 	// envPortal holds the name of the environment variable for the portal to
-<<<<<<< HEAD
-	// use to fetch skylinks.
-	envPortal = "PORTAL_URL"
-	// envKratosAddr hold the name of the environment variable for Kratos's
-	// address. Defaults to "kratos:4433".
-	envKratosAddr = "KRATOS_ADDR"
-	// envOathkeeperAddr hold the name of the environment variable for
-	// Oathkeeper's address. Defaults to "oathkeeper:4456".
-	envOathkeeperAddr = "OATHKEEPER_ADDR"
-=======
 	// use to fetch skylinks and sign JWT tokens.
 	envPortal = "PORTAL_DOMAIN"
 	// envServerDomain holds the name of the environment variable for the
 	// identity of this server. Example: eu-ger-1.siasky.net
 	envServerDomain = "SERVER_DOMAIN"
->>>>>>> 9d2b5848
 	// envStripeAPIKey hold the name of the environment variable for Stripe's
 	// API key. It's only required when integrating with Stripe.
 	envStripeAPIKey = "STRIPE_API_KEY"
@@ -131,15 +120,6 @@
 	if err != nil {
 		log.Fatal(errors.AddContext(err, "failed to fetch DB credentials"))
 	}
-<<<<<<< HEAD
-	if kaddr := os.Getenv(envKratosAddr); kaddr != "" {
-		jwt.KratosAddr = kaddr
-	}
-	if oaddr := os.Getenv(envOathkeeperAddr); oaddr != "" {
-		jwt.OathkeeperAddr = oaddr
-	}
-=======
->>>>>>> 9d2b5848
 	if sk := os.Getenv(envStripeAPIKey); sk != "" {
 		stripe.Key = sk
 		api.StripeTestMode = !strings.HasPrefix(stripe.Key, "sk_live_")

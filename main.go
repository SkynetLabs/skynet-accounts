package main

import (
	"context"
	"fmt"
	"log"
	"net/url"
	"os"
	"strconv"
	"strings"

	"github.com/SkynetLabs/skynet-accounts/api"
	"github.com/SkynetLabs/skynet-accounts/build"
	"github.com/SkynetLabs/skynet-accounts/database"
	"github.com/SkynetLabs/skynet-accounts/email"
	"github.com/SkynetLabs/skynet-accounts/jwt"
	"github.com/SkynetLabs/skynet-accounts/metafetcher"
<<<<<<< HEAD
=======
	"github.com/joho/godotenv"
>>>>>>> 73ba1954
	"github.com/stripe/stripe-go/v71"
	"gitlab.com/SkynetLabs/skyd/skymodules"

	"github.com/sirupsen/logrus"
	"gitlab.com/NebulousLabs/errors"
)

const (
	// envAccountsJWKSFile holds the name of the environment variable which
	// holds the path to the JWKS file we need to use. Optional.
	envAccountsJWKSFile = "ACCOUNTS_JWKS_FILE"
	// envJWTTTL holds the name of the environment variable for JWT TTL.
	envJWTTTL = "ACCOUNTS_JWT_TTL"
	// envDBHost holds the name of the environment variable for DB host.
	envDBHost = "SKYNET_DB_HOST"
	// envDBPort holds the name of the environment variable for DB port.
	envDBPort = "SKYNET_DB_PORT"
	// envDBUser holds the name of the environment variable for DB username.
	envDBUser = "SKYNET_DB_USER"
	// envDBPass holds the name of the environment variable for DB password.
	envDBPass = "SKYNET_DB_PASS" // #nosec G101: Potential hardcoded credentials
	// envEmailFrom holds the name of the environment variable that allows us to
	// override the "from" address of our emails to users.
	envEmailFrom = "ACCOUNTS_EMAIL_FROM"
	// envEmailURI holds the name of the environment variable for email URI.
	envEmailURI = "ACCOUNTS_EMAIL_URI"
	// envLogLevel holds the name of the environment variable which defines the
	// desired log level.
	envLogLevel = "SKYNET_ACCOUNTS_LOG_LEVEL"
	// envPortal holds the name of the environment variable for the portal to
	// use to fetch skylinks and sign JWT tokens.
	envPortal = "PORTAL_DOMAIN"
	// envServerDomain holds the name of the environment variable for the
	// identity of this server. Example: eu-ger-1.siasky.net
	envServerDomain = "SERVER_DOMAIN"
	// envStripeAPIKey hold the name of the environment variable for Stripe's
	// API key. It's only required when integrating with Stripe.
	envStripeAPIKey = "STRIPE_API_KEY"
	// envMaxNumAPIKeysPerUser hold the name of the environment variable which
	// sets the limit for number of API keys a single user can create. If a user
	// reaches that limit they can always delete some API keys in order to make
	// space for new ones.
	envMaxNumAPIKeysPerUser = "ACCOUNTS_MAX_NUM_API_KEYS_PER_USER"
)

type (
	// ServiceConfig represents all configuration values we expect to receive
	// via environment variables or config files.
	ServiceConfig struct {
		DBCreds               database.DBCredentials
		PortalName            string
		PortalAddressAccounts string
		ServerLockID          string
		StripeKey             string
		StripeTestMode        bool
		JWKSFile              string
		JWTTTL                int
		EmailURI              string
		EmailFrom             string
		MaxAPIKeys            int
	}
)

// loadDBCredentials creates a new DB connection based on credentials found in
// the environment variables.
func loadDBCredentials() (database.DBCredentials, error) {
	var cds database.DBCredentials
	var ok bool
	if cds.User, ok = os.LookupEnv(envDBUser); !ok {
		return database.DBCredentials{}, errors.New("missing env var " + envDBUser)
	}
	if cds.Password, ok = os.LookupEnv(envDBPass); !ok {
		return database.DBCredentials{}, errors.New("missing env var " + envDBPass)
	}
	if cds.Host, ok = os.LookupEnv(envDBHost); !ok {
		return database.DBCredentials{}, errors.New("missing env var " + envDBHost)
	}
	if cds.Port, ok = os.LookupEnv(envDBPort); !ok {
		return database.DBCredentials{}, errors.New("missing env var " + envDBPort)
	}
	return cds, nil
}

// logLevel returns the desires log level.
func logLevel() logrus.Level {
	lvl, err := logrus.ParseLevel(os.Getenv(envLogLevel))
	if err == nil {
		return lvl
	}
	if build.DEBUG {
		return logrus.TraceLevel
	}
	if build.Release == "testing" || build.Release == "dev" {
		return logrus.DebugLevel
	}
	return logrus.InfoLevel
}

// parseConfiguration is responsible for reading and validating all environment
// variables we support - both required and optional ones. It also defers to the
// default values when certain config values are not provided. If in the future
// we add a config file for this service, it should be handled here as well.
func parseConfiguration(logger *logrus.Logger) (ServiceConfig, error) {
	config := ServiceConfig{}
	var err error

	config.DBCreds, err = loadDBCredentials()
	if err != nil {
		log.Fatal(errors.AddContext(err, "failed to fetch DB credentials"))
	}

	// portal tells us which Skynet portal to use for downloading skylinks.
	portal := os.Getenv(envPortal)
	if portal == "" {
		return ServiceConfig{}, errors.New("missing env var " + envPortal)
	}
	config.PortalName = "https://" + portal
	config.PortalAddressAccounts = "https://account." + portal

	config.ServerLockID = os.Getenv(envServerDomain)
	if config.ServerLockID == "" {
		config.ServerLockID = config.PortalName
		logger.Warningf(`Environment variable %s is missing! This server's identity`+
			` is set to the default '%s' value. That is OK only if this server is running on its own`+
			` and it's not sharing its DB with other nodes.\n`, envServerDomain, config.ServerLockID)
	}

	if sk := os.Getenv(envStripeAPIKey); sk != "" {
		config.StripeKey = sk
		config.StripeTestMode = !strings.HasPrefix(sk, "sk_live_")
	}
	if jwks := os.Getenv(envAccountsJWKSFile); jwks != "" {
		config.JWKSFile = jwks
	}
	// Parse the optional env var that controls the TTL of the JWTs we generate.
	if jwtTTLStr := os.Getenv(envJWTTTL); jwtTTLStr != "" {
		jwtTTL, err := strconv.Atoi(jwtTTLStr)
		if err != nil {
			return ServiceConfig{}, fmt.Errorf("failed to parse env var %s: %s", envJWTTTL, err)
		}
		if jwtTTL == 0 {
			return ServiceConfig{}, fmt.Errorf("the %s env var is set to zero, which is an invalid value (must be positive or unset)", envJWTTTL)
		}
		config.JWTTTL = jwtTTL
	} else {
		// The environment doesn't specify a value, use the default.
		config.JWTTTL = jwt.TTL
	}

	// Fetch configuration data for sending emails.
	config.EmailURI = os.Getenv(envEmailURI)
	{
		if config.EmailURI == "" {
			return ServiceConfig{}, errors.New(envEmailURI + " is empty")
		}
		// Validate the given URI.
		uri, err := url.Parse(config.EmailURI)
		if err != nil || uri.Host == "" || uri.User == nil {
			return ServiceConfig{}, errors.New("invalid email URI given in " + envEmailURI)
		}
		// Set the FROM address to outgoing emails. This can be overridden by
		// the ACCOUNTS_EMAIL_FROM optional environment variable.
		if uri.User != nil {
			config.EmailFrom = uri.User.Username()
		}
		if emailFrom := os.Getenv(envEmailFrom); emailFrom != "" {
			config.EmailFrom = emailFrom
		}
		// No custom value set, use the default.
		if config.EmailFrom == "" {
			config.EmailFrom = email.From
		}
	}
	// Fetch the configuration for maximum number of API keys allowed per user.
<<<<<<< HEAD
	if maxAPIKeysStr, exists := os.LookupEnv(envMaxNumAPIKeysPerUser); exists {
=======
	maxAPIKeysStr := os.Getenv(envMaxNumAPIKeysPerUser)
	if maxAPIKeysStr != "" {
>>>>>>> 73ba1954
		maxAPIKeys, err := strconv.Atoi(maxAPIKeysStr)
		if err != nil {
			log.Printf("Warning: Failed to parse %s env var. Error: %s", envMaxNumAPIKeysPerUser, err.Error())
		}
		if maxAPIKeys > 0 {
<<<<<<< HEAD
			database.MaxNumAPIKeysPerUser = maxAPIKeys
		} else {
			log.Printf("Warning: Invalid value of %s. The invalid value is ignored and the default value of %d is used.", envMaxNumAPIKeysPerUser, database.MaxNumAPIKeysPerUser)
		}
=======
			config.MaxAPIKeys = maxAPIKeys
		}
	} else {
		// The environment doesn't specify a value, use the default.
		config.MaxAPIKeys = database.MaxNumAPIKeysPerUser
	}

	return config, nil
}

func main() {
	// Initialise the global context and logger. These will be used throughout
	// the service. Once the context is closed, all background threads will
	// wind themselves down.
	ctx := context.Background()
	logger := logrus.New()
	logger.SetLevel(logLevel())

	// Load the environment variables from the .env file.
	_ = godotenv.Load()
	config, err := parseConfiguration(logger)
	if err != nil {
		log.Fatal(err)
>>>>>>> 73ba1954
	}
	database.PortalName = config.PortalName
	jwt.PortalName = config.PortalName
	email.PortalAddressAccounts = config.PortalAddressAccounts
	email.ServerLockID = config.ServerLockID
	stripe.Key = config.StripeKey
	api.StripeTestMode = config.StripeTestMode
	jwt.AccountsJWKSFile = config.JWKSFile
	jwt.TTL = config.JWTTTL
	email.From = config.EmailFrom
	database.MaxNumAPIKeysPerUser = config.MaxAPIKeys

	// Set up key components:

	// Load the JWKS that we'll use to sign and validate JWTs.
	err = jwt.LoadAccountsKeySet(logger)
	if err != nil {
		log.Fatal(errors.AddContext(err, fmt.Sprintf("failed to load JWKS file from %s", jwt.AccountsJWKSFile)))
	}
	// Connect to the database.
	db, err := database.New(ctx, config.DBCreds, logger)
	if err != nil {
		log.Fatal(errors.AddContext(err, "failed to connect to the DB"))
	}
	mailer := email.NewMailer(db)
	// Start the mail sender background thread.
	sender, err := email.NewSender(ctx, db, logger, &skymodules.SkynetDependencies{}, config.EmailURI)
	if err != nil {
		log.Fatal(errors.AddContext(err, "failed to create an email sender"))
	}
	sender.Start()
	// The meta fetcher will fetch metadata for all skylinks. This is needed, so
	// we can determine their size.
	mf := metafetcher.New(ctx, db, logger)
	// Start the HTTP server.
	server, err := api.New(db, mf, logger, mailer)
	if err != nil {
		log.Fatal(errors.AddContext(err, "failed to build the API"))
	}
	logger.Fatal(server.ListenAndServe(3000))
}<|MERGE_RESOLUTION|>--- conflicted
+++ resolved
@@ -15,10 +15,7 @@
 	"github.com/SkynetLabs/skynet-accounts/email"
 	"github.com/SkynetLabs/skynet-accounts/jwt"
 	"github.com/SkynetLabs/skynet-accounts/metafetcher"
-<<<<<<< HEAD
-=======
 	"github.com/joho/godotenv"
->>>>>>> 73ba1954
 	"github.com/stripe/stripe-go/v71"
 	"gitlab.com/SkynetLabs/skyd/skymodules"
 
@@ -193,25 +190,17 @@
 		}
 	}
 	// Fetch the configuration for maximum number of API keys allowed per user.
-<<<<<<< HEAD
 	if maxAPIKeysStr, exists := os.LookupEnv(envMaxNumAPIKeysPerUser); exists {
-=======
-	maxAPIKeysStr := os.Getenv(envMaxNumAPIKeysPerUser)
-	if maxAPIKeysStr != "" {
->>>>>>> 73ba1954
 		maxAPIKeys, err := strconv.Atoi(maxAPIKeysStr)
 		if err != nil {
 			log.Printf("Warning: Failed to parse %s env var. Error: %s", envMaxNumAPIKeysPerUser, err.Error())
 		}
 		if maxAPIKeys > 0 {
-<<<<<<< HEAD
-			database.MaxNumAPIKeysPerUser = maxAPIKeys
+			config.MaxAPIKeys = maxAPIKeys
 		} else {
-			log.Printf("Warning: Invalid value of %s. The invalid value is ignored and the default value of %d is used.", envMaxNumAPIKeysPerUser, database.MaxNumAPIKeysPerUser)
-		}
-=======
-			config.MaxAPIKeys = maxAPIKeys
-		}
+			log.Printf("Warning: Invalid value of %s. The invalid value is ignored and the default value of %d is used.", envMaxNumAPIKeysPerUser, config.MaxAPIKeys)
+		}
+		config.MaxAPIKeys = maxAPIKeys
 	} else {
 		// The environment doesn't specify a value, use the default.
 		config.MaxAPIKeys = database.MaxNumAPIKeysPerUser
@@ -233,7 +222,6 @@
 	config, err := parseConfiguration(logger)
 	if err != nil {
 		log.Fatal(err)
->>>>>>> 73ba1954
 	}
 	database.PortalName = config.PortalName
 	jwt.PortalName = config.PortalName

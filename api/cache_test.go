--- conflicted
+++ resolved
@@ -1,12 +1,10 @@
 package api
 
 import (
-	"encoding/base64"
 	"testing"
 	"time"
 
 	"github.com/SkynetLabs/skynet-accounts/database"
-	"gitlab.com/NebulousLabs/fastrand"
 )
 
 // TestUserTierCache tests that working with userTierCache works as expected.
@@ -23,13 +21,8 @@
 	if ok || tier != database.TierAnonymous {
 		t.Fatalf("Expected to get tier %d and %t, got %d and %t.", database.TierAnonymous, false, tier, ok)
 	}
-<<<<<<< HEAD
 	// Set the use in the cache.
 	cache.Set(u.Sub, u)
-=======
-	// Set the user in the cache.
-	cache.Set(u)
->>>>>>> 07633896
 	// Check again.
 	tier, qe, ok := cache.Get(u.Sub)
 	if !ok || tier != u.Tier {
@@ -39,7 +32,7 @@
 		t.Fatal("Quota exceeded flag doesn't match.")
 	}
 	u.QuotaExceeded = true
-	cache.Set(u)
+	cache.Set(u.Sub, u)
 	tier, qe, ok = cache.Get(u.Sub)
 	if !ok || tier != u.Tier {
 		t.Fatalf("Expected to get tier %d and %t, got %d and %t.", u.Tier, true, tier, ok)
@@ -68,19 +61,19 @@
 	}
 
 	// Create a new API key.
-	ak := database.APIKey(base64.URLEncoding.EncodeToString(fastrand.Bytes(database.PubKeySize)))
+	ak := database.NewAPIKey()
 	if !ak.IsValid() {
 		t.Fatal("Invalid API key.")
 	}
 	// Try to get a value from the cache. Expect this to fail.
-	_, ok = cache.Get(string(ak))
+	_, _, ok = cache.Get(string(ak))
 	if ok {
 		t.Fatal("Did not expect to get a cache entry!")
 	}
 	// Update the cache with a custom key.
 	cache.Set(string(ak), u)
 	// Fetch the data for the custom key.
-	tier, ok = cache.Get(string(ak))
+	tier, _, ok = cache.Get(string(ak))
 	if !ok {
 		t.Fatal("Expected the entry to exist.")
 	}

package api

import (
	"sync"
	"time"

	"github.com/SkynetLabs/skynet-accounts/database"
)

const (
	// userTierCacheTTL is the TTL of the entries in the userTierCache.
	userTierCacheTTL = time.Hour
)

type (
	// userTierCache is an in-mem cache that maps from a user's sub to their
	// tier.
	userTierCache struct {
		cache map[string]userTierCacheEntry
		mu    sync.Mutex
	}
	// userTierCacheEntry allows us to cache some basic information about the
	// user, so we don't need to hit the DB to fetch data that rarely changes.
	userTierCacheEntry struct {
		Tier          int
		QuotaExceeded bool
		ExpiresAt     time.Time
	}
)

// newUserTierCache creates a new userTierCache.
func newUserTierCache() *userTierCache {
	return &userTierCache{
		cache: make(map[string]userTierCacheEntry),
	}
}

// Get returns the user's tier, a quota exceeded flag, and an OK indicator
// which is true when the cache entry exists and hasn't expired, yet.
func (utc *userTierCache) Get(sub string) (int, bool, bool) {
	utc.mu.Lock()
	ce, exists := utc.cache[sub]
	utc.mu.Unlock()
	if !exists || ce.ExpiresAt.Before(time.Now().UTC()) {
		return database.TierAnonymous, false, false
	}
	return ce.Tier, ce.QuotaExceeded, true
}

<<<<<<< HEAD
// Set stores the user's tier in the cache under the given key.
func (utc *userTierCache) Set(key string, u *database.User) {
	var ce userTierCacheEntry
	now := time.Now().UTC()
	if u.QuotaExceeded {
		ce = userTierCacheEntry{
			Tier:      database.TierAnonymous,
			ExpiresAt: now.Add(userTierCacheTTL),
		}
	} else {
		ce = userTierCacheEntry{
			Tier:      u.Tier,
			ExpiresAt: now.Add(userTierCacheTTL),
		}
	}
	utc.mu.Lock()
	utc.cache[key] = ce
=======
// Set stores the user's tier in the cache.
func (utc *userTierCache) Set(u *database.User) {
	utc.mu.Lock()
	utc.cache[u.Sub] = userTierCacheEntry{
		Tier:          u.Tier,
		QuotaExceeded: u.QuotaExceeded,
		ExpiresAt:     time.Now().UTC().Add(userTierCacheTTL),
	}
>>>>>>> 07633896
	utc.mu.Unlock()
}<|MERGE_RESOLUTION|>--- conflicted
+++ resolved
@@ -47,33 +47,13 @@
 	return ce.Tier, ce.QuotaExceeded, true
 }
 
-<<<<<<< HEAD
 // Set stores the user's tier in the cache under the given key.
 func (utc *userTierCache) Set(key string, u *database.User) {
-	var ce userTierCacheEntry
-	now := time.Now().UTC()
-	if u.QuotaExceeded {
-		ce = userTierCacheEntry{
-			Tier:      database.TierAnonymous,
-			ExpiresAt: now.Add(userTierCacheTTL),
-		}
-	} else {
-		ce = userTierCacheEntry{
-			Tier:      u.Tier,
-			ExpiresAt: now.Add(userTierCacheTTL),
-		}
-	}
 	utc.mu.Lock()
-	utc.cache[key] = ce
-=======
-// Set stores the user's tier in the cache.
-func (utc *userTierCache) Set(u *database.User) {
-	utc.mu.Lock()
-	utc.cache[u.Sub] = userTierCacheEntry{
+	utc.cache[key] = userTierCacheEntry{
 		Tier:          u.Tier,
 		QuotaExceeded: u.QuotaExceeded,
 		ExpiresAt:     time.Now().UTC().Add(userTierCacheTTL),
 	}
->>>>>>> 07633896
 	utc.mu.Unlock()
 }
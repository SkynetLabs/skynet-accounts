--- conflicted
+++ resolved
@@ -95,11 +95,11 @@
 		// Check for an API key.
 		u, token, err := api.userAndTokenByAPIKey(req)
 		// If there is an unexpected error, that is a 500.
-		if err != nil && !errors.Contains(err, ErrNoAPIKey) && !errors.Contains(err, ErrInvalidAPIKey) && !errors.Contains(err, database.ErrUserNotFound) {
+		if err != nil && !errors.Contains(err, ErrNoAPIKey) && !errors.Contains(err, database.ErrInvalidAPIKey) && !errors.Contains(err, database.ErrUserNotFound) {
 			api.WriteError(w, err, http.StatusInternalServerError)
 			return
 		}
-		if err != nil && (errors.Contains(err, ErrInvalidAPIKey) || errors.Contains(err, database.ErrUserNotFound)) {
+		if err != nil && (errors.Contains(err, database.ErrInvalidAPIKey) || errors.Contains(err, database.ErrUserNotFound)) {
 			api.WriteError(w, errors.AddContext(err, "failed to fetch user by API key"), http.StatusUnauthorized)
 			return
 		}
@@ -123,69 +123,6 @@
 	hasAPIKey := r.Header.Get(APIKeyHeader) != "" || r.FormValue("apiKey") != ""
 	c, err := r.Cookie(CookieName)
 	hasCookie := err == nil && c != nil
-<<<<<<< HEAD
 	api.staticLogger.Tracef("Processing request: %v %v, Auth: %v, API Key: %v, Cookie: %v, Referer: %v, Host: %v, RemoreAddr: %v",
 		r.Method, r.URL, hasAuth, hasAPIKey, hasCookie, r.Referer(), r.Host, r.RemoteAddr)
-=======
-	api.staticLogger.Tracef("Processing request: %v %v, Auth: %v, Skynet Cookie: %v, Referer: %v, Host: %v, RemoreAddr: %v", r.Method, r.URL, hasAuth, hasCookie, r.Referer(), r.Host, r.RemoteAddr)
-}
-
-// tokenFromAPIKey returns a token, generated for the owner of the given API key.
-func (api *API) tokenFromAPIKey(ctx context.Context, ak database.APIKey) (jwt2.Token, error) {
-	u, err := api.staticDB.UserByAPIKey(ctx, ak)
-	if err != nil {
-		return nil, err
-	}
-	tk, err := jwt.TokenForUser(u.Email, u.Sub)
-	return tk, err
-}
-
-// apiKeyFromRequest extracts the API key from the request and returns it.
-// It first checks the headers and then the query.
-func apiKeyFromRequest(r *http.Request) (database.APIKey, error) {
-	// Check the headers for an API key.
-	akStr := r.Header.Get(APIKeyHeader)
-	// If there is no API key in the headers, try the query.
-	if akStr == "" {
-		akStr = r.FormValue("apiKey")
-	}
-	if akStr == "" {
-		return "", ErrNoAPIKey
-	}
-	ak, err := database.NewAPIKeyFromString(akStr)
-	if err != nil {
-		return "", err
-	}
-	return *ak, nil
-}
-
-// tokenFromRequest extracts the JWT token from the request and returns it.
-// It first checks the request headers and then the cookies.
-// The token is validated before being returned.
-func tokenFromRequest(r *http.Request) (jwt2.Token, error) {
-	var tokenStr string
-	// Check the headers for a token.
-	parts := strings.Split(r.Header.Get("Authorization"), "Bearer")
-	if len(parts) == 2 {
-		tokenStr = strings.TrimSpace(parts[1])
-	} else {
-		// Check the cookie for a token.
-		cookie, err := r.Cookie(CookieName)
-		if errors.Contains(err, http.ErrNoCookie) {
-			return nil, ErrNoToken
-		}
-		if err != nil {
-			return nil, errors.AddContext(err, "cookie exists but it's not valid")
-		}
-		err = secureCookie.Decode(CookieName, cookie.Value, &tokenStr)
-		if err != nil {
-			return nil, errors.AddContext(err, "failed to decode token")
-		}
-	}
-	token, err := jwt.ValidateToken(tokenStr)
-	if err != nil {
-		return nil, errors.AddContext(err, "failed to validate token")
-	}
-	return token, nil
->>>>>>> 07633896
 }
package api

import (
	"net/http"
	"strings"

	"github.com/SkynetLabs/skynet-accounts/database"
	"github.com/SkynetLabs/skynet-accounts/jwt"
	"github.com/julienschmidt/httprouter"
	"gitlab.com/NebulousLabs/errors"
)

var (
	// APIKeyHeader holds the name of the header we use for API keys. This
	// header name matches the established standard used by Swagger and others.
	APIKeyHeader = "Skynet-API-Key" // #nosec
<<<<<<< HEAD
=======
	// ErrAPIKeyNotAllowed is an error returned when an API key was passed to an
	// endpoint that doesn't allow API key use.
	ErrAPIKeyNotAllowed = errors.New("this endpoint does not allow the use of API keys")
>>>>>>> fa3b2563
	// ErrNoAPIKey is an error returned when we expect an API key but we don't
	// find one.
	ErrNoAPIKey = errors.New("no api key found")
	// ErrNoToken is returned when we expected a JWT token to be provided but it
	// was not.
	ErrNoToken = errors.New("no authorisation token found")
)

type (
	// HandlerWithUser is a wrapper for httprouter.Handle which also includes
	// a user parameter. This allows us to fetch the user making the request
	// just once, during validation.
	HandlerWithUser func(*database.User, http.ResponseWriter, *http.Request, httprouter.Params)
)

// buildHTTPRoutes registers all HTTP routes and their handlers.
func (api *API) buildHTTPRoutes() {
	api.staticRouter.GET("/health", api.noAuth(api.healthGET))
	api.staticRouter.GET("/limits", api.noAuth(api.limitsGET))

	api.staticRouter.GET("/login", api.WithDBSession(api.noAuth(api.loginGET)))
	api.staticRouter.POST("/login", api.WithDBSession(api.noAuth(api.loginPOST)))
	api.staticRouter.POST("/logout", api.withAuth(api.logoutPOST, false))
	api.staticRouter.GET("/register", api.noAuth(api.registerGET))
	api.staticRouter.POST("/register", api.WithDBSession(api.noAuth(api.registerPOST)))

	// Endpoints at which Nginx reports portal usage.
	api.staticRouter.POST("/track/upload/:skylink", api.noAuth(api.trackUploadPOST))
	api.staticRouter.POST("/track/download/:skylink", api.withAuth(api.trackDownloadPOST, true))
	api.staticRouter.POST("/track/registry/read", api.withAuth(api.trackRegistryReadPOST, true))
	api.staticRouter.POST("/track/registry/write", api.withAuth(api.trackRegistryWritePOST, true))

	api.staticRouter.POST("/user", api.noAuth(api.userPOST)) // This will be removed in the future.
	api.staticRouter.GET("/user", api.withAuth(api.userGET, false))
	api.staticRouter.PUT("/user", api.WithDBSession(api.withAuth(api.userPUT, false)))
	api.staticRouter.DELETE("/user", api.withAuth(api.userDELETE, false))
	api.staticRouter.GET("/user/limits", api.noAuth(api.userLimitsGET))
	api.staticRouter.GET("/user/limits/:skylink", api.noAuth(api.userLimitsSkylinkGET))
	api.staticRouter.GET("/user/stats", api.withAuth(api.userStatsGET, false))
	api.staticRouter.DELETE("/user/pubkey/:pubKey", api.WithDBSession(api.withAuth(api.userPubKeyDELETE, false)))
	api.staticRouter.GET("/user/pubkey/register", api.WithDBSession(api.withAuth(api.userPubKeyRegisterGET, false)))
	api.staticRouter.POST("/user/pubkey/register", api.WithDBSession(api.withAuth(api.userPubKeyRegisterPOST, false)))
	api.staticRouter.GET("/user/uploads", api.withAuth(api.userUploadsGET, false))
	api.staticRouter.DELETE("/user/uploads/:skylink", api.withAuth(api.userUploadsDELETE, false))
	api.staticRouter.GET("/user/downloads", api.withAuth(api.userDownloadsGET, false))

	// Endpoints for user API keys.
	api.staticRouter.POST("/user/apikeys", api.WithDBSession(api.withAuth(api.userAPIKeyPOST, false)))
	api.staticRouter.GET("/user/apikeys", api.withAuth(api.userAPIKeyLIST, false))
	api.staticRouter.GET("/user/apikeys/:id", api.withAuth(api.userAPIKeyGET, false))
	api.staticRouter.PUT("/user/apikeys/:id", api.WithDBSession(api.withAuth(api.userAPIKeyPUT, false)))
	api.staticRouter.PATCH("/user/apikeys/:id", api.WithDBSession(api.withAuth(api.userAPIKeyPATCH, false)))
	api.staticRouter.DELETE("/user/apikeys/:id", api.withAuth(api.userAPIKeyDELETE, false))

	// Endpoints for email communication with the user.
	api.staticRouter.GET("/user/confirm", api.WithDBSession(api.noAuth(api.userConfirmGET))) // TODO POST
	api.staticRouter.POST("/user/reconfirm", api.WithDBSession(api.withAuth(api.userReconfirmPOST, false)))
	api.staticRouter.POST("/user/recover/request", api.WithDBSession(api.noAuth(api.userRecoverRequestPOST)))
	api.staticRouter.POST("/user/recover", api.WithDBSession(api.noAuth(api.userRecoverPOST)))

	api.staticRouter.POST("/stripe/webhook", api.WithDBSession(api.noAuth(api.stripeWebhookPOST)))
	api.staticRouter.GET("/stripe/prices", api.noAuth(api.stripePricesGET))

	api.staticRouter.GET("/.well-known/jwks.json", api.noAuth(api.wellKnownJWKSGET))
}

// noAuth is a pass-through method used for decorating the request and
// logging relevant data.
func (api *API) noAuth(h HandlerWithUser) httprouter.Handle {
	return func(w http.ResponseWriter, req *http.Request, ps httprouter.Params) {
		api.logRequest(req)
		h(nil, w, req, ps)
	}
}

// withAuth ensures that the user making the request has logged in.
func (api *API) withAuth(h HandlerWithUser, allowsAPIKey bool) httprouter.Handle {
	return func(w http.ResponseWriter, req *http.Request, ps httprouter.Params) {
		api.logRequest(req)
		u, token, err := api.userFromRequest(req, allowsAPIKey)
		if errors.Contains(err, ErrNoAPIKey) || errors.Contains(err, database.ErrInvalidAPIKey) || errors.Contains(err, database.ErrUserNotFound) || errors.Contains(err, ErrAPIKeyNotAllowed) {
			api.WriteError(w, err, http.StatusUnauthorized)
			return
		}
		if err != nil {
			api.WriteError(w, err, http.StatusInternalServerError)
			return
		}
		// Embed the verified token in the context of the request.
		ctx := jwt.ContextWithToken(req.Context(), token)
		h(u, w, req.WithContext(ctx), ps)
	}
}

// logRequest logs information about the current request.
func (api *API) logRequest(r *http.Request) {
	hasAuth := strings.HasPrefix(r.Header.Get("Authorization"), "Bearer")
	hasAPIKey := r.Header.Get(APIKeyHeader) != ""
	c, err := r.Cookie(CookieName)
	hasCookie := err == nil && c != nil
	api.staticLogger.Tracef("Processing request: %v %v, Auth: %v, API Key: %v, Cookie: %v, Referer: %v, Host: %v, RemoreAddr: %v",
		r.Method, r.URL, hasAuth, hasAPIKey, hasCookie, r.Referer(), r.Host, r.RemoteAddr)
}<|MERGE_RESOLUTION|>--- conflicted
+++ resolved
@@ -14,12 +14,9 @@
 	// APIKeyHeader holds the name of the header we use for API keys. This
 	// header name matches the established standard used by Swagger and others.
 	APIKeyHeader = "Skynet-API-Key" // #nosec
-<<<<<<< HEAD
-=======
 	// ErrAPIKeyNotAllowed is an error returned when an API key was passed to an
 	// endpoint that doesn't allow API key use.
 	ErrAPIKeyNotAllowed = errors.New("this endpoint does not allow the use of API keys")
->>>>>>> fa3b2563
 	// ErrNoAPIKey is an error returned when we expect an API key but we don't
 	// find one.
 	ErrNoAPIKey = errors.New("no api key found")

package api

import (
	"context"
	"encoding/json"
	"io/ioutil"
	"net/http"
	"net/url"
	"strconv"
	"time"

	"github.com/NebulousLabs/skynet-accounts/database"
	"github.com/NebulousLabs/skynet-accounts/hash"
	"github.com/NebulousLabs/skynet-accounts/jwt"
	"github.com/NebulousLabs/skynet-accounts/metafetcher"
	"github.com/julienschmidt/httprouter"
	"github.com/sirupsen/logrus"
	"gitlab.com/NebulousLabs/errors"
)

type (
	// LimitsPublic provides public information of the various limits this
	// portal has.
	LimitsPublic struct {
		UserLimits []TierLimitsPublic `json:"userLimits"`
	}
	// TierLimitsPublic is a DTO specifically designed to inform the public
	// about the different limits of each account tier.
	TierLimitsPublic struct {
		TierName          string `json:"tierName"`
		UploadBandwidth   int    `json:"uploadBandwidth"`   // bits per second
		DownloadBandwidth int    `json:"downloadBandwidth"` // bits per second
		MaxUploadSize     int64  `json:"maxUploadSize"`     // the max size of a single upload in bytes
		MaxNumberUploads  int    `json:"maxNumberUploads"`
		RegistryDelay     int    `json:"registryDelay"` // ms
		Storage           int64  `json:"storageLimit"`
	}
)

// healthGET returns the status of the service
func (api *API) healthGET(w http.ResponseWriter, req *http.Request, _ httprouter.Params) {
	status := struct {
		DBAlive bool `json:"dbAlive"`
	}{}
	err := api.staticDB.Ping(req.Context())
	status.DBAlive = err == nil
	api.WriteJSON(w, status)
}

// limitsGET returns the speed limits of this portal.
func (api *API) limitsGET(w http.ResponseWriter, _ *http.Request, _ httprouter.Params) {
	ul := make([]TierLimitsPublic, len(database.UserLimits))
	for i, t := range database.UserLimits {
		ul[i] = TierLimitsPublic{
			TierName:          t.TierName,
			UploadBandwidth:   t.UploadBandwidth * 8,   // convert from bytes
			DownloadBandwidth: t.DownloadBandwidth * 8, // convert from bytes
			MaxUploadSize:     t.MaxUploadSize,
			MaxNumberUploads:  t.MaxNumberUploads,
			RegistryDelay:     t.RegistryDelay,
			Storage:           t.Storage,
		}
	}
	resp := LimitsPublic{
		UserLimits: ul,
	}
	api.WriteJSON(w, resp)
}

// loginPOST starts a user session by issuing a cookie
func (api *API) loginPOST(w http.ResponseWriter, req *http.Request, _ httprouter.Params) {
<<<<<<< HEAD
=======
	err := req.ParseForm()
	if err != nil {
		api.staticLogger.Log(logrus.WarnLevel, "Error parsing POST form:", err)
	}
	email := req.PostFormValue("email")
	pw := req.PostFormValue("password")
	if email != "" && pw != "" {
		api.loginPOSTCredentials(w, req, email, pw)
		return
	}
	api.loginPOSTToken(w, req)
}

// loginPOSTCredentials is a helper that handles logins with credentials.
func (api *API) loginPOSTCredentials(w http.ResponseWriter, req *http.Request, email, password string) {
	// Fetch the user with that email, if they exist.
	u, err := api.staticDB.UserByEmail(req.Context(), email, false)
	if err != nil {
		api.staticLogger.Tracef("Error fetching a user with email '%s': %+v\n", email, err)
		api.WriteError(w, err, http.StatusUnauthorized)
		return
	}
	// Check if the password matches.
	err = hash.Compare([]byte(password), []byte(u.PasswordHash))
	if err != nil {
		api.WriteError(w, errors.New("password mismatch"), http.StatusUnauthorized)
		return
	}
	// Generate a JWT.
	tk, tkBytes, err := jwt.TokenForUser(api.staticLogger, u.Email, u.Sub)
	if err != nil {
		api.staticLogger.Tracef("Error creating a token for user: %+v\n", err)
		err = errors.AddContext(err, "failed to create a token for user")
		api.WriteError(w, err, http.StatusInternalServerError)
		return
	}
	// Write the JWT to an encrypted cookie.
	err = writeCookie(w, string(tkBytes), tk.Expiration().UTC().Unix())
	if err != nil {
		api.staticLogger.Traceln("Error writing cookie:", err)
		api.WriteError(w, err, http.StatusInternalServerError)
		return
	}
	api.WriteSuccess(w)
}

// loginPOSTToken is a helper that handles logins via a token attached to the
// request.
func (api *API) loginPOSTToken(w http.ResponseWriter, req *http.Request) {
>>>>>>> 87ecca55
	tokenStr, err := tokenFromRequest(req)
	if err != nil {
		api.staticLogger.Traceln("Error fetching token from request:", err)
		api.WriteError(w, err, http.StatusUnauthorized)
		return
	}
	token, err := jwt.ValidateToken(api.staticLogger, tokenStr)
	if err != nil {
		api.staticLogger.Traceln("Error validating token:", err)
		api.WriteError(w, err, http.StatusUnauthorized)
		return
	}
	exp := token.Expiration()
	if time.Now().UTC().After(exp) {
		api.WriteError(w, errors.New("token has expired"), http.StatusUnauthorized)
		return
	}
	err = writeCookie(w, tokenStr, exp.UTC().Unix())
	if err != nil {
		api.staticLogger.Traceln("Error writing cookie:", err)
		api.WriteError(w, err, http.StatusInternalServerError)
		return
	}
	api.WriteSuccess(w)
}

// logoutPOST ends a user session by removing a cookie
func (api *API) logoutPOST(w http.ResponseWriter, req *http.Request, _ httprouter.Params) {
	_, _, _, err := jwt.TokenFromContext(req.Context())
	if err != nil {
		api.staticLogger.Traceln("Error fetching token from context:", err)
		api.WriteError(w, err, http.StatusUnauthorized)
		return
	}
	err = writeCookie(w, "", time.Now().UTC().Unix()-1)
	if err != nil {
		api.staticLogger.Traceln("Error deleting cookie:", err)
		api.WriteError(w, err, http.StatusInternalServerError)
		return
	}
	api.WriteSuccess(w)
}

// userGET returns information about an existing user and create it if it
// doesn't exist.
func (api *API) userGET(w http.ResponseWriter, req *http.Request, _ httprouter.Params) {
	sub, _, _, err := jwt.TokenFromContext(req.Context())
	if err != nil {
		api.WriteError(w, err, http.StatusUnauthorized)
		return
	}
	u, err := api.staticDB.UserBySub(req.Context(), sub, true)
	if err != nil {
		api.WriteError(w, err, http.StatusInternalServerError)
		return
	}
	// Check if the user's details have changed and update them if necessary.
	// We only do it here, instead of baking this into UserBySub because we only
	// care about this information being correct when we're going to present it
	// to the user, e.g. on the Dashboard.
	_, email, err := jwt.UserDetailsFromJWT(req.Context())
	if err != nil {
		api.staticLogger.Debugln("Failed to get user details from JWT:", err)
	}
	if err == nil && email != u.Email {
		u.Email = email
		err = api.staticDB.UserSave(req.Context(), u)
		if err != nil {
			api.staticLogger.Debugln("Failed to update user in DB:", err)
		}
	}
	api.WriteJSON(w, u)
}

// userLimitsGET returns the speed limits which apply to this user.
func (api *API) userLimitsGET(w http.ResponseWriter, req *http.Request, _ httprouter.Params) {
	u := api.userFromRequest(req)
	if u == nil || u.QuotaExceeded {
		api.WriteJSON(w, database.UserLimits[database.TierAnonymous])
		return
	}
	api.WriteJSON(w, database.UserLimits[u.Tier])
}

// userStatsGET returns statistics about an existing user.
func (api *API) userStatsGET(w http.ResponseWriter, req *http.Request, _ httprouter.Params) {
	sub, _, _, err := jwt.TokenFromContext(req.Context())
	if err != nil {
		api.WriteError(w, err, http.StatusUnauthorized)
		return
	}
	u, err := api.staticDB.UserBySub(req.Context(), sub, false)
	if errors.Contains(err, database.ErrUserNotFound) {
		api.WriteError(w, err, http.StatusNotFound)
		return
	}
	if err != nil {
		api.WriteError(w, err, http.StatusInternalServerError)
		return
	}
	us, err := api.staticDB.UserStats(req.Context(), *u)
	if err != nil {
		api.WriteError(w, err, http.StatusInternalServerError)
		return
	}
	api.WriteJSON(w, us)
}

<<<<<<< HEAD
=======
// userPOST creates a new user.
func (api *API) userPOST(w http.ResponseWriter, req *http.Request, _ httprouter.Params) {
	err := req.ParseForm()
	if err != nil {
		api.WriteError(w, err, http.StatusInternalServerError)
		return
	}
	email := req.PostFormValue("email")
	// TODO Validation
	if email == "" {
		api.WriteError(w, errors.New("email is required"), http.StatusBadRequest)
		return
	}
	pw := req.PostFormValue("password")
	// TODO Validation (basic complexity)
	if pw == "" {
		api.WriteError(w, errors.New("password is required"), http.StatusBadRequest)
		return
	}

	u, err := api.staticDB.UserCreate(req.Context(), email, pw, "", database.TierFree)
	if errors.Contains(err, database.ErrUserAlreadyExists) {
		api.WriteError(w, err, http.StatusBadRequest)
		return
	}
	if err != nil {
		api.WriteError(w, err, http.StatusInternalServerError)
		return
	}
	api.WriteJSON(w, u)
}

>>>>>>> 87ecca55
// userPUT allows changing some user information.
func (api *API) userPUT(w http.ResponseWriter, req *http.Request, _ httprouter.Params) {
	sub, _, _, err := jwt.TokenFromContext(req.Context())
	if err != nil {
		api.WriteError(w, err, http.StatusUnauthorized)
		return
	}
	u, err := api.staticDB.UserBySub(req.Context(), sub, false)
	if errors.Contains(err, database.ErrUserNotFound) {
		api.WriteError(w, err, http.StatusNotFound)
		return
	}
	if err != nil {
		api.WriteError(w, err, http.StatusInternalServerError)
		return
	}
	// Read body.
	bodyBytes, err := ioutil.ReadAll(req.Body)
	if err != nil {
		err = errors.AddContext(err, "failed to read request body")
		api.WriteError(w, err, http.StatusBadRequest)
		return
	}
	defer func() { _ = req.Body.Close() }()
	payload := struct {
		StripeID string `json:"stripeCustomerId"`
	}{}
	err = json.Unmarshal(bodyBytes, &payload)
	if err != nil {
		err = errors.AddContext(err, "failed to parse request body")
		api.WriteError(w, err, http.StatusBadRequest)
		return
	}
	if payload.StripeID == "" {
		err = errors.AddContext(err, "empty stripe id")
		api.WriteError(w, err, http.StatusBadRequest)
		return
	}
	// Check if this user already has this ID assigned to them.
	if payload.StripeID == u.StripeId {
		// Nothing to do.
		api.WriteJSON(w, u)
		return
	}
	// Check if a user already has this customer id.
	eu, err := api.staticDB.UserByStripeID(req.Context(), payload.StripeID)
	if err != nil && err != database.ErrUserNotFound {
		api.WriteError(w, err, http.StatusInternalServerError)
		return
	}
	if err == nil && eu.ID.Hex() != u.ID.Hex() {
		err = errors.New("this stripe customer id belongs to another user")
		api.WriteError(w, err, http.StatusBadRequest)
		return
	}
	// Check if this user already has a Stripe customer ID.
	if u.StripeId != "" {
		err = errors.New("This user already has a Stripe customer id.")
		api.WriteError(w, err, http.StatusUnprocessableEntity)
		return
	}
	// Save the changed Stripe ID to the DB.
	err = api.staticDB.UserSetStripeId(req.Context(), u, payload.StripeID)
	if err != nil {
		api.WriteError(w, err, http.StatusInternalServerError)
		return
	}
	// We set this for the purpose of returning the updated value without
	// reading from the DB.
	u.StripeId = payload.StripeID
	api.WriteJSON(w, u)
}

// userUploadsGET returns all uploads made by the current user.
func (api *API) userUploadsGET(w http.ResponseWriter, req *http.Request, _ httprouter.Params) {
	sub, _, _, err := jwt.TokenFromContext(req.Context())
	if err != nil {
		api.WriteError(w, err, http.StatusUnauthorized)
		return
	}
	u, err := api.staticDB.UserBySub(req.Context(), sub, true)
	if err != nil {
		api.WriteError(w, err, http.StatusInternalServerError)
		return
	}
	if err = req.ParseForm(); err != nil {
		api.WriteError(w, err, http.StatusBadRequest)
		return
	}
	offset, err1 := fetchOffset(req.Form)
	pageSize, err2 := fetchPageSize(req.Form)
	if err = errors.Compose(err1, err2); err != nil {
		api.WriteError(w, err, http.StatusBadRequest)
		return
	}
	ups, total, err := api.staticDB.UploadsByUser(req.Context(), *u, offset, pageSize)
	if err != nil {
		api.WriteError(w, err, http.StatusInternalServerError)
		return
	}
	response := database.UploadsResponseDTO{
		Items:    ups,
		Offset:   offset,
		PageSize: pageSize,
		Count:    total,
	}
	api.WriteJSON(w, response)
}

// userUploadDELETE unpins a single upload by this user.
func (api *API) userUploadDELETE(w http.ResponseWriter, req *http.Request, ps httprouter.Params) {
	sub, _, _, err := jwt.TokenFromContext(req.Context())
	if err != nil {
		api.WriteError(w, err, http.StatusUnauthorized)
		return
	}
	u, err := api.staticDB.UserBySub(req.Context(), sub, false)
	if errors.Contains(err, database.ErrUserNotFound) {
		api.WriteError(w, err, http.StatusNotFound)
		return
	}
	if err != nil {
		api.WriteError(w, err, http.StatusInternalServerError)
		return
	}
	uid := ps.ByName("uploadId")
	_, err = api.staticDB.UnpinUpload(req.Context(), uid, *u)
	if err != nil {
		api.WriteError(w, err, http.StatusInternalServerError)
		return
	}
	api.WriteSuccess(w)
	// Now that we've returned results to the caller, we can take care of some
	// administrative details, such as user's quotas check.
	// Note that this call is not affected by the request's context, so we use
	// a separate one.
	go api.checkUserQuotas(context.Background(), u)
}

// userDownloadsGET returns all downloads made by the current user.
func (api *API) userDownloadsGET(w http.ResponseWriter, req *http.Request, _ httprouter.Params) {
	sub, _, _, err := jwt.TokenFromContext(req.Context())
	if err != nil {
		api.WriteError(w, err, http.StatusUnauthorized)
		return
	}
	u, err := api.staticDB.UserBySub(req.Context(), sub, true)
	if err != nil {
		api.WriteError(w, err, http.StatusInternalServerError)
		return
	}
	if err = req.ParseForm(); err != nil {
		api.WriteError(w, err, http.StatusBadRequest)
		return
	}
	offset, err1 := fetchOffset(req.Form)
	pageSize, err2 := fetchPageSize(req.Form)
	if err = errors.Compose(err1, err2); err != nil {
		api.WriteError(w, err, http.StatusBadRequest)
		return
	}
	downs, total, err := api.staticDB.DownloadsByUser(req.Context(), *u, offset, pageSize)
	if err != nil {
		api.WriteError(w, err, http.StatusInternalServerError)
		return
	}
	response := database.DownloadsResponseDTO{
		Items:    downs,
		Offset:   offset,
		PageSize: pageSize,
		Count:    total,
	}
	api.WriteJSON(w, response)
}

// trackUploadPOST registers a new upload in the system.
func (api *API) trackUploadPOST(w http.ResponseWriter, req *http.Request, ps httprouter.Params) {
	sub, _, _, err := jwt.TokenFromContext(req.Context())
	if err != nil {
		api.WriteError(w, err, http.StatusUnauthorized)
		return
	}
	sl := ps.ByName("skylink")
	if sl == "" {
		api.WriteError(w, errors.New("missing parameter 'skylink'"), http.StatusBadRequest)
		return
	}
	skylink, err := api.staticDB.Skylink(req.Context(), sl)
	if errors.Contains(err, database.ErrInvalidSkylink) {
		api.WriteError(w, err, http.StatusBadRequest)
		return
	}
	if err != nil {
		api.WriteError(w, err, http.StatusInternalServerError)
		return
	}
	u, err := api.staticDB.UserBySub(req.Context(), sub, true)
	if err != nil {
		api.WriteError(w, err, http.StatusInternalServerError)
		return
	}
	_, err = api.staticDB.UploadCreate(req.Context(), *u, *skylink)
	if err != nil {
		api.WriteError(w, err, http.StatusInternalServerError)
		return
	}
	if skylink.Size == 0 {
		// Zero size means that we haven't fetched the skyfile's size yet.
		// Queue the skylink to have its meta data fetched and updated in the DB.
		go func() {
			api.staticMF.Queue <- metafetcher.Message{
				SkylinkID: skylink.ID,
			}
		}()
	}
	api.WriteSuccess(w)
	// Now that we've returned results to the caller, we can take care of some
	// administrative details, such as user's quotas check.
	// Note that this call is not affected by the request's context, so we use
	// a separate one.
	go api.checkUserQuotas(context.Background(), u)
}

// trackDownloadPOST registers a new download in the system.
func (api *API) trackDownloadPOST(w http.ResponseWriter, req *http.Request, ps httprouter.Params) {
	sub, _, _, err := jwt.TokenFromContext(req.Context())
	if err != nil {
		api.WriteError(w, err, http.StatusUnauthorized)
		return
	}

	_ = req.ParseForm()
	downloadedBytes, err := strconv.ParseInt(req.Form.Get("bytes"), 10, 64)
	if err != nil {
		downloadedBytes = 0
		api.staticLogger.Traceln("Failed to parse bytes downloaded:", err)
	}
	if downloadedBytes < 0 {
		api.WriteError(w, errors.New("negative download size"), http.StatusBadRequest)
		return
	}
	// We don't need to track zero-sized downloads. Those are usually additional
	// control requests made by browsers.
	if downloadedBytes == 0 {
		api.WriteSuccess(w)
		return
	}

	sl := ps.ByName("skylink")
	if sl == "" {
		api.WriteError(w, errors.New("missing parameter 'skylink'"), http.StatusBadRequest)
		return
	}
	skylink, err := api.staticDB.Skylink(req.Context(), sl)
	if errors.Contains(err, database.ErrInvalidSkylink) {
		api.WriteError(w, err, http.StatusBadRequest)
		return
	}
	if err != nil {
		api.WriteError(w, err, http.StatusInternalServerError)
		return
	}

	u, err := api.staticDB.UserBySub(req.Context(), sub, true)
	if err != nil {
		api.WriteError(w, err, http.StatusInternalServerError)
		return
	}
	err = api.staticDB.DownloadCreate(req.Context(), *u, *skylink, downloadedBytes)
	if err != nil {
		api.WriteError(w, err, http.StatusInternalServerError)
		return
	}
	if skylink.Size == 0 {
		// Zero size means that we haven't fetched the skyfile's size yet.
		// Queue the skylink to have its meta data fetched. We do not specify a user
		// here because this is not an upload, so nobody's used storage needs to be
		// adjusted.
		go func() {
			api.staticMF.Queue <- metafetcher.Message{
				SkylinkID: skylink.ID,
			}
		}()
	}
	api.WriteSuccess(w)
}

// trackRegistryReadPOST registers a new registry read in the system.
func (api *API) trackRegistryReadPOST(w http.ResponseWriter, req *http.Request, _ httprouter.Params) {
	sub, _, _, err := jwt.TokenFromContext(req.Context())
	if err != nil {
		api.WriteError(w, err, http.StatusUnauthorized)
		return
	}
	u, err := api.staticDB.UserBySub(req.Context(), sub, true)
	if err != nil {
		api.WriteError(w, err, http.StatusInternalServerError)
		return
	}
	_, err = api.staticDB.RegistryReadCreate(req.Context(), *u)
	if err != nil {
		api.WriteError(w, err, http.StatusInternalServerError)
		return
	}
	api.WriteSuccess(w)
}

// trackRegistryWritePOST registers a new registry write in the system.
func (api *API) trackRegistryWritePOST(w http.ResponseWriter, req *http.Request, _ httprouter.Params) {
	sub, _, _, err := jwt.TokenFromContext(req.Context())
	if err != nil {
		api.WriteError(w, err, http.StatusUnauthorized)
		return
	}
	u, err := api.staticDB.UserBySub(req.Context(), sub, true)
	if err != nil {
		api.WriteError(w, err, http.StatusInternalServerError)
		return
	}
	_, err = api.staticDB.RegistryWriteCreate(req.Context(), *u)
	if err != nil {
		api.WriteError(w, err, http.StatusInternalServerError)
		return
	}
	api.WriteSuccess(w)
}

// skylinkDELETE unpins all uploads of a skylink uploaded by the user.
func (api *API) skylinkDELETE(w http.ResponseWriter, req *http.Request, ps httprouter.Params) {
	sub, _, _, err := jwt.TokenFromContext(req.Context())
	if err != nil {
		api.WriteError(w, err, http.StatusUnauthorized)
		return
	}
	u, err := api.staticDB.UserBySub(req.Context(), sub, false)
	if errors.Contains(err, database.ErrUserNotFound) {
		api.WriteError(w, err, http.StatusNotFound)
		return
	}
	if err != nil {
		api.WriteError(w, err, http.StatusInternalServerError)
		return
	}
	sl := ps.ByName("skylink")
	if !database.ValidSkylinkHash(sl) {
		api.WriteError(w, errors.New("invalid skylink"), http.StatusBadRequest)
	}
	skylink, err := api.staticDB.Skylink(req.Context(), sl)
	if errors.Contains(err, database.ErrInvalidSkylink) {
		api.WriteError(w, err, http.StatusBadRequest)
		return
	}
	if err != nil {
		api.WriteError(w, err, http.StatusInternalServerError)
		return
	}
	_, err = api.staticDB.UnpinUploads(req.Context(), *skylink, *u)
	if err != nil {
		api.WriteError(w, err, http.StatusInternalServerError)
		return
	}
	api.WriteSuccess(w)
	// Now that we've returned results to the caller, we can take care of some
	// administrative details, such as user's quotas check.
	// Note that this call is not affected by the request's context, so we use
	// a separate one.
	go api.checkUserQuotas(context.Background(), u)
}

// checkUserQuotas compares the resources consumed by the user to their quotas
// and sets the QuotaExceeded flag on their account if they exceed any.
func (api *API) checkUserQuotas(ctx context.Context, u *database.User) {
	us, err := api.staticDB.UserStats(ctx, *u)
	if err != nil {
		api.staticLogger.Infof("Failed to fetch user's stats. UID: %s, err: %s", u.ID.Hex(), err.Error())
		return
	}
	q := database.UserLimits[u.Tier]
	quotaExceeded := us.NumUploads > q.MaxNumberUploads || us.TotalUploadsSize > q.Storage
	if quotaExceeded != u.QuotaExceeded {
		u.QuotaExceeded = quotaExceeded
		err = api.staticDB.UserSave(ctx, u)
		if err != nil {
			api.staticLogger.Infof("Failed to save user. User: %+v, err: %s", u, err.Error())
		}
	}
}

// wellKnownJwksGET returns our public JWKS, so people can use that to verify
// the authenticity of the JWT tokens we issue.
func (api *API) wellKnownJwksGET(w http.ResponseWriter, _ *http.Request, _ httprouter.Params) {
	k, err := jwt.AccountsPublicKeySet(api.staticLogger)
	if err != nil {
		api.WriteError(w, errors.AddContext(err, "failed to get the public JWKS"), http.StatusInternalServerError)
		return
	}
	api.WriteJSON(w, k)
}

// fetchOffset extracts the offset from the params and validates its value.
func fetchOffset(form url.Values) (int, error) {
	offset, _ := strconv.Atoi(form.Get("offset"))
	if offset < 0 {
		return 0, errors.New("Invalid offset")
	}
	return offset, nil
}

// fetchPageSize extracts the page size from the params and validates its value.
func fetchPageSize(form url.Values) (int, error) {
	pageSize, _ := strconv.Atoi(form.Get("pageSize"))
	if pageSize < 0 {
		return 0, errors.New("Invalid page size")
	}
	if pageSize == 0 {
		pageSize = database.DefaultPageSize
	}
	return pageSize, nil
}<|MERGE_RESOLUTION|>--- conflicted
+++ resolved
@@ -10,11 +10,9 @@
 	"time"
 
 	"github.com/NebulousLabs/skynet-accounts/database"
-	"github.com/NebulousLabs/skynet-accounts/hash"
 	"github.com/NebulousLabs/skynet-accounts/jwt"
 	"github.com/NebulousLabs/skynet-accounts/metafetcher"
 	"github.com/julienschmidt/httprouter"
-	"github.com/sirupsen/logrus"
 	"gitlab.com/NebulousLabs/errors"
 )
 
@@ -69,58 +67,6 @@
 
 // loginPOST starts a user session by issuing a cookie
 func (api *API) loginPOST(w http.ResponseWriter, req *http.Request, _ httprouter.Params) {
-<<<<<<< HEAD
-=======
-	err := req.ParseForm()
-	if err != nil {
-		api.staticLogger.Log(logrus.WarnLevel, "Error parsing POST form:", err)
-	}
-	email := req.PostFormValue("email")
-	pw := req.PostFormValue("password")
-	if email != "" && pw != "" {
-		api.loginPOSTCredentials(w, req, email, pw)
-		return
-	}
-	api.loginPOSTToken(w, req)
-}
-
-// loginPOSTCredentials is a helper that handles logins with credentials.
-func (api *API) loginPOSTCredentials(w http.ResponseWriter, req *http.Request, email, password string) {
-	// Fetch the user with that email, if they exist.
-	u, err := api.staticDB.UserByEmail(req.Context(), email, false)
-	if err != nil {
-		api.staticLogger.Tracef("Error fetching a user with email '%s': %+v\n", email, err)
-		api.WriteError(w, err, http.StatusUnauthorized)
-		return
-	}
-	// Check if the password matches.
-	err = hash.Compare([]byte(password), []byte(u.PasswordHash))
-	if err != nil {
-		api.WriteError(w, errors.New("password mismatch"), http.StatusUnauthorized)
-		return
-	}
-	// Generate a JWT.
-	tk, tkBytes, err := jwt.TokenForUser(api.staticLogger, u.Email, u.Sub)
-	if err != nil {
-		api.staticLogger.Tracef("Error creating a token for user: %+v\n", err)
-		err = errors.AddContext(err, "failed to create a token for user")
-		api.WriteError(w, err, http.StatusInternalServerError)
-		return
-	}
-	// Write the JWT to an encrypted cookie.
-	err = writeCookie(w, string(tkBytes), tk.Expiration().UTC().Unix())
-	if err != nil {
-		api.staticLogger.Traceln("Error writing cookie:", err)
-		api.WriteError(w, err, http.StatusInternalServerError)
-		return
-	}
-	api.WriteSuccess(w)
-}
-
-// loginPOSTToken is a helper that handles logins via a token attached to the
-// request.
-func (api *API) loginPOSTToken(w http.ResponseWriter, req *http.Request) {
->>>>>>> 87ecca55
 	tokenStr, err := tokenFromRequest(req)
 	if err != nil {
 		api.staticLogger.Traceln("Error fetching token from request:", err)
@@ -229,41 +175,6 @@
 	api.WriteJSON(w, us)
 }
 
-<<<<<<< HEAD
-=======
-// userPOST creates a new user.
-func (api *API) userPOST(w http.ResponseWriter, req *http.Request, _ httprouter.Params) {
-	err := req.ParseForm()
-	if err != nil {
-		api.WriteError(w, err, http.StatusInternalServerError)
-		return
-	}
-	email := req.PostFormValue("email")
-	// TODO Validation
-	if email == "" {
-		api.WriteError(w, errors.New("email is required"), http.StatusBadRequest)
-		return
-	}
-	pw := req.PostFormValue("password")
-	// TODO Validation (basic complexity)
-	if pw == "" {
-		api.WriteError(w, errors.New("password is required"), http.StatusBadRequest)
-		return
-	}
-
-	u, err := api.staticDB.UserCreate(req.Context(), email, pw, "", database.TierFree)
-	if errors.Contains(err, database.ErrUserAlreadyExists) {
-		api.WriteError(w, err, http.StatusBadRequest)
-		return
-	}
-	if err != nil {
-		api.WriteError(w, err, http.StatusInternalServerError)
-		return
-	}
-	api.WriteJSON(w, u)
-}
-
->>>>>>> 87ecca55
 // userPUT allows changing some user information.
 func (api *API) userPUT(w http.ResponseWriter, req *http.Request, _ httprouter.Params) {
 	sub, _, _, err := jwt.TokenFromContext(req.Context())

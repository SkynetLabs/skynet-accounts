--- conflicted
+++ resolved
@@ -38,15 +38,9 @@
 		WriteError(w, errors.New("Failed to parse multipart parameters."), http.StatusBadRequest)
 		return
 	}
-<<<<<<< HEAD
-	email, err := user.NewEmail(req.PostFormValue("email"))
+	email, err := database.NewEmail(req.PostFormValue("email"))
 	if err != nil {
-		WriteError(w, user.ErrInvalidEmail, http.StatusBadRequest)
-=======
-	email := (database.Email)(req.PostFormValue("email"))
-	if !email.Validate() {
 		WriteError(w, database.ErrInvalidEmail, http.StatusBadRequest)
->>>>>>> d2c939be
 		return
 	}
 	u := &database.User{
@@ -83,15 +77,11 @@
 	}
 	// Fetch the user by their email.
 	if u == nil {
-<<<<<<< HEAD
-		email, err := user.NewEmail(req.PostFormValue("email"))
+		email, err := database.NewEmail(req.PostFormValue("email"))
 		if err != nil {
 			WriteError(w, errors.AddContext(err, "invalid email provided"), http.StatusBadRequest)
 			return
 		}
-=======
-		email := (database.Email)(req.PostFormValue("email"))
->>>>>>> d2c939be
 		u, err = api.staticDB.UserByEmail(req.Context(), email)
 		if err != nil {
 			WriteError(w, errors.AddContext(err, "failed to fetch user"), http.StatusBadRequest)

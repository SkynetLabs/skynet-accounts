package api

import (
	"net/http"
	"net/url"
	"strconv"

	"github.com/NebulousLabs/skynet-accounts/database"
	"github.com/NebulousLabs/skynet-accounts/metafetcher"
	"gitlab.com/NebulousLabs/errors"

	"github.com/julienschmidt/httprouter"
)

// userHandler returns information about an existing user and create it if it
// doesn't exist.
func (api *API) userHandler(w http.ResponseWriter, req *http.Request, _ httprouter.Params) {
	api.staticLogger.Tracef("Processing request: %v", req)
	sub, _, _, err := tokenFromContext(req)
	if err != nil {
		api.WriteError(w, err, http.StatusUnauthorized)
		return
	}
	u, err := api.staticDB.UserBySub(req.Context(), sub, true)
	if err != nil {
		api.WriteError(w, err, http.StatusInternalServerError)
		return
	}
	api.WriteJSON(w, u)
}

// userUploadsHandler returns all uploads made by the current user.
<<<<<<< HEAD
func (api *API) userUploadsHandler(w http.ResponseWriter, req *http.Request, ps httprouter.Params) {
	api.staticLogger.Tracef("Processing request: %v", req)
=======
func (api *API) userUploadsHandler(w http.ResponseWriter, req *http.Request, _ httprouter.Params) {
>>>>>>> a3f6dbed
	sub, _, _, err := tokenFromContext(req)
	if err != nil {
		api.WriteError(w, err, http.StatusUnauthorized)
		return
	}
	u, err := api.staticDB.UserBySub(req.Context(), sub, true)
	if err != nil {
		api.WriteError(w, err, http.StatusInternalServerError)
		return
	}
	if err = req.ParseForm(); err != nil {
		WriteError(w, err, http.StatusBadRequest)
	}
	offset, err1 := fetchOffset(req.Form)
	pageSize, err2 := fetchPageSize(req.Form)
	if err = errors.Compose(err1, err2); err != nil {
		WriteError(w, err, http.StatusBadRequest)
	}
	ups, total, err := api.staticDB.UploadsByUser(req.Context(), *u, offset, pageSize)
	if err != nil {
		api.WriteError(w, err, http.StatusInternalServerError)
	}
<<<<<<< HEAD
	api.WriteJSON(w, ups)
}

// userDownloadsHandler returns all downloads made by the current user.
func (api *API) userDownloadsHandler(w http.ResponseWriter, req *http.Request, ps httprouter.Params) {
	api.staticLogger.Tracef("Processing request: %v", req)
=======
	response := database.UploadsResponseDTO{
		Items:    ups,
		Offset:   offset,
		PageSize: pageSize,
		Count:    total,
	}
	WriteJSON(w, response)
}

// userDownloadsHandler returns all downloads made by the current user.
func (api *API) userDownloadsHandler(w http.ResponseWriter, req *http.Request, _ httprouter.Params) {
>>>>>>> a3f6dbed
	sub, _, _, err := tokenFromContext(req)
	if err != nil {
		api.WriteError(w, err, http.StatusInternalServerError)
		return
	}
	u, err := api.staticDB.UserBySub(req.Context(), sub, true)
	if err != nil {
		api.WriteError(w, err, http.StatusInternalServerError)
		return
	}
	if err = req.ParseForm(); err != nil {
		WriteError(w, err, http.StatusBadRequest)
	}
	offset, err1 := fetchOffset(req.Form)
	pageSize, err2 := fetchPageSize(req.Form)
	if err = errors.Compose(err1, err2); err != nil {
		WriteError(w, err, http.StatusBadRequest)
	}
	downs, total, err := api.staticDB.DownloadsByUser(req.Context(), *u, offset, pageSize)
	if err != nil {
		api.WriteError(w, err, http.StatusInternalServerError)
	}
<<<<<<< HEAD
	api.WriteJSON(w, ups)
=======
	response := database.DownloadsResponseDTO{
		Items:    downs,
		Offset:   offset,
		PageSize: pageSize,
		Count:    total,
	}
	WriteJSON(w, response)
>>>>>>> a3f6dbed
}

// trackUploadHandler registers a new upload in the system.
func (api *API) trackUploadHandler(w http.ResponseWriter, req *http.Request, ps httprouter.Params) {
	api.staticLogger.Tracef("Processing request: %v", req)
	sub, _, _, err := tokenFromContext(req)
	if err != nil {
		api.WriteError(w, err, http.StatusInternalServerError)
		return
	}
	sl := ps.ByName("skylink")
	if sl == "" {
		api.WriteError(w, errors.New("missing parameter 'skylink'"), http.StatusBadRequest)
		return
	}
	skylink, err := api.staticDB.Skylink(req.Context(), sl)
	if errors.Contains(err, database.ErrInvalidSkylink) {
		api.WriteError(w, err, http.StatusBadRequest)
		return
	}
	if err != nil {
		api.WriteError(w, err, http.StatusInternalServerError)
		return
	}
	u, err := api.staticDB.UserBySub(req.Context(), sub, true)
	if err != nil {
		api.WriteError(w, err, http.StatusInternalServerError)
		return
	}
	_, err = api.staticDB.UploadCreate(req.Context(), *u, *skylink)
	if err != nil {
		api.WriteError(w, err, http.StatusInternalServerError)
		return
	}
	if skylink.Size == 0 {
		// Zero size means that we haven't fetched the skyfile's size yet.
		// Queue the skylink to have its meta data fetched and updated in the
		// DB, as well as the user's used space to be updated.
		api.staticMF.Queue <- metafetcher.Message{
			UserID:    u.ID,
			SkylinkID: skylink.ID,
		}
	} else {
		err = api.staticDB.UserUpdateUsedStorage(req.Context(), u.ID, skylink.Size)
		if err != nil {
			// Log the error but return success - the record will be corrected
			// later when we rescan the user's used space.
			api.staticLogger.Debug("Failed to update user's used space:", err)
		}
	}
	api.WriteSuccess(w)
}

// trackDownloadHandler registers a new download in the system.
func (api *API) trackDownloadHandler(w http.ResponseWriter, req *http.Request, ps httprouter.Params) {
	api.staticLogger.Tracef("Processing request: %v", req)
	sub, _, _, err := tokenFromContext(req)
	if err != nil {
		api.WriteError(w, err, http.StatusInternalServerError)
		return
	}
	sl := ps.ByName("skylink")
	if sl == "" {
		api.WriteError(w, errors.New("missing parameter 'skylink'"), http.StatusBadRequest)
		return
	}
	skylink, err := api.staticDB.Skylink(req.Context(), sl)
	if errors.Contains(err, database.ErrInvalidSkylink) {
		api.WriteError(w, err, http.StatusBadRequest)
		return
	}
	if err != nil {
		api.WriteError(w, err, http.StatusInternalServerError)
		return
	}
	u, err := api.staticDB.UserBySub(req.Context(), sub, true)
	if err != nil {
		api.WriteError(w, err, http.StatusInternalServerError)
		return
	}
	_, err = api.staticDB.DownloadCreate(req.Context(), *u, *skylink)
	if err != nil {
		api.WriteError(w, err, http.StatusInternalServerError)
		return
	}
<<<<<<< HEAD
	api.WriteSuccess(w)
=======
	WriteSuccess(w)
}

// fetchOffset extracts the offset from the params and validates its value.
func fetchOffset(form url.Values) (int, error) {
	offset, _ := strconv.Atoi(form.Get("offset"))
	if offset < 0 {
		return 0, errors.New("Invalid offset")
	}
	return offset, nil
}

// fetchPageSize extracts the page size from the params and validates its value.
func fetchPageSize(form url.Values) (int, error) {
	pageSize, _ := strconv.Atoi(form.Get("pageSize"))
	if pageSize < 0 {
		return 0, errors.New("Invalid page size")
	}
	if pageSize == 0 {
		pageSize = database.DefaultPageSize
	}
	return pageSize, nil
>>>>>>> a3f6dbed
}<|MERGE_RESOLUTION|>--- conflicted
+++ resolved
@@ -30,12 +30,8 @@
 }
 
 // userUploadsHandler returns all uploads made by the current user.
-<<<<<<< HEAD
-func (api *API) userUploadsHandler(w http.ResponseWriter, req *http.Request, ps httprouter.Params) {
-	api.staticLogger.Tracef("Processing request: %v", req)
-=======
 func (api *API) userUploadsHandler(w http.ResponseWriter, req *http.Request, _ httprouter.Params) {
->>>>>>> a3f6dbed
+	api.staticLogger.Tracef("Processing request: %v", req)
 	sub, _, _, err := tokenFromContext(req)
 	if err != nil {
 		api.WriteError(w, err, http.StatusUnauthorized)
@@ -58,14 +54,6 @@
 	if err != nil {
 		api.WriteError(w, err, http.StatusInternalServerError)
 	}
-<<<<<<< HEAD
-	api.WriteJSON(w, ups)
-}
-
-// userDownloadsHandler returns all downloads made by the current user.
-func (api *API) userDownloadsHandler(w http.ResponseWriter, req *http.Request, ps httprouter.Params) {
-	api.staticLogger.Tracef("Processing request: %v", req)
-=======
 	response := database.UploadsResponseDTO{
 		Items:    ups,
 		Offset:   offset,
@@ -77,7 +65,7 @@
 
 // userDownloadsHandler returns all downloads made by the current user.
 func (api *API) userDownloadsHandler(w http.ResponseWriter, req *http.Request, _ httprouter.Params) {
->>>>>>> a3f6dbed
+	api.staticLogger.Tracef("Processing request: %v", req)
 	sub, _, _, err := tokenFromContext(req)
 	if err != nil {
 		api.WriteError(w, err, http.StatusInternalServerError)
@@ -100,9 +88,6 @@
 	if err != nil {
 		api.WriteError(w, err, http.StatusInternalServerError)
 	}
-<<<<<<< HEAD
-	api.WriteJSON(w, ups)
-=======
 	response := database.DownloadsResponseDTO{
 		Items:    downs,
 		Offset:   offset,
@@ -110,7 +95,6 @@
 		Count:    total,
 	}
 	WriteJSON(w, response)
->>>>>>> a3f6dbed
 }
 
 // trackUploadHandler registers a new upload in the system.
@@ -196,10 +180,7 @@
 		api.WriteError(w, err, http.StatusInternalServerError)
 		return
 	}
-<<<<<<< HEAD
 	api.WriteSuccess(w)
-=======
-	WriteSuccess(w)
 }
 
 // fetchOffset extracts the offset from the params and validates its value.
@@ -221,5 +202,4 @@
 		pageSize = database.DefaultPageSize
 	}
 	return pageSize, nil
->>>>>>> a3f6dbed
 }
package api

import (
	"context"
	"encoding/json"
	"io/ioutil"
	"net/http"
	"net/url"
	"strconv"
	"time"

	"github.com/NebulousLabs/skynet-accounts/database"
	"github.com/NebulousLabs/skynet-accounts/hash"
	"github.com/NebulousLabs/skynet-accounts/jwt"
	"github.com/NebulousLabs/skynet-accounts/metafetcher"
	"github.com/julienschmidt/httprouter"
	"github.com/sirupsen/logrus"
	"gitlab.com/NebulousLabs/errors"
)

type (
	// LimitsPublic provides public information of the various limits this
	// portal has.
	LimitsPublic struct {
		UserLimits []TierLimitsPublic `json:"userLimits"`
	}
	// TierLimitsPublic is a DTO specifically designed to inform the public
	// about the different limits of each account tier.
	TierLimitsPublic struct {
		TierName          string `json:"tierName"`
		UploadBandwidth   int    `json:"uploadBandwidth"`   // bits per second
		DownloadBandwidth int    `json:"downloadBandwidth"` // bits per second
		MaxUploadSize     int64  `json:"maxUploadSize"`     // the max size of a single upload in bytes
		MaxNumberUploads  int    `json:"maxNumberUploads"`
		RegistryDelay     int    `json:"registryDelay"` // ms
		Storage           int64  `json:"storageLimit"`
	}
)

// healthGET returns the status of the service
func (api *API) healthGET(w http.ResponseWriter, req *http.Request, _ httprouter.Params) {
	status := struct {
		DBAlive bool `json:"dbAlive"`
	}{}
	err := api.staticDB.Ping(req.Context())
	status.DBAlive = err == nil
	api.WriteJSON(w, status)
}

// limitsGET returns the speed limits of this portal.
func (api *API) limitsGET(w http.ResponseWriter, _ *http.Request, _ httprouter.Params) {
	ul := make([]TierLimitsPublic, len(database.UserLimits))
	for i, t := range database.UserLimits {
		ul[i] = TierLimitsPublic{
			TierName:          t.TierName,
			UploadBandwidth:   t.UploadBandwidth * 8,   // convert from bytes
			DownloadBandwidth: t.DownloadBandwidth * 8, // convert from bytes
			MaxUploadSize:     t.MaxUploadSize,
			MaxNumberUploads:  t.MaxNumberUploads,
			RegistryDelay:     t.RegistryDelay,
			Storage:           t.Storage,
		}
	}
	resp := LimitsPublic{
		UserLimits: ul,
	}
	api.WriteJSON(w, resp)
}

// loginPOST starts a user session by issuing a cookie
func (api *API) loginPOST(w http.ResponseWriter, req *http.Request, _ httprouter.Params) {
<<<<<<< HEAD
=======
	err := req.ParseForm()
	if err != nil {
		api.staticLogger.Log(logrus.WarnLevel, "Error parsing POST form:", err)
	}
	// TODO Check if this is the correct way to fetch POST parameters.
	email := req.PostForm.Get("email")
	pass := req.PostFormValue("password")
	if email != "" && pass != "" {
		api.loginPOSTCredentials(w, req, email, pass)
		return
	}
	api.loginPOSTToken(w, req)
}

// loginPOSTCredentials is a helper that handles logins with credentials.
func (api *API) loginPOSTCredentials(w http.ResponseWriter, req *http.Request, email, password string) {
	// Fetch the user with that email, if they exist.
	u, err := api.staticDB.UserByEmail(req.Context(), email, false)
	if err != nil {
		api.staticLogger.Tracef("Error fetching a user with email '%s': %+v\n", email, err)
		api.WriteError(w, err, http.StatusUnauthorized)
		return
	}
	// Check if the password matches.
	err = hash.Compare([]byte(password), []byte(u.PasswordHash))
	if err != nil {
		api.WriteError(w, errors.New("password mismatch"), http.StatusUnauthorized)
		return
	}
	// Generate a JWT.
	tk, tkBytes, err := jwt.TokenForUser(api.staticLogger, u.Email, u.Sub)
	if err != nil {
		api.staticLogger.Tracef("Error creating a token for user: %+v\n", err)
		err = errors.AddContext(err, "failed to create a token for user")
		api.WriteError(w, err, http.StatusInternalServerError)
		return
	}
	// Write the JWT to an encrypted cookie.
	err = writeCookie(w, string(tkBytes), tk.Expiration().UTC().Unix())
	if err != nil {
		api.staticLogger.Traceln("Error writing cookie:", err)
		api.WriteError(w, err, http.StatusInternalServerError)
		return
	}
	api.WriteSuccess(w)
}

// loginPOSTToken is a helper that handles logins via a token attached to the
// request.
func (api *API) loginPOSTToken(w http.ResponseWriter, req *http.Request) {
>>>>>>> e442cb7e
	tokenStr, err := tokenFromRequest(req)
	if err != nil {
		api.staticLogger.Traceln("Error fetching token from request:", err)
		api.WriteError(w, err, http.StatusUnauthorized)
		return
	}
	token, err := jwt.ValidateToken(api.staticLogger, tokenStr)
	if err != nil {
		api.staticLogger.Traceln("Error validating token:", err)
		api.WriteError(w, err, http.StatusUnauthorized)
		return
	}
	exp := token.Expiration()
	if time.Now().UTC().After(exp) {
		api.WriteError(w, errors.New("token has expired"), http.StatusUnauthorized)
		return
	}
	err = writeCookie(w, tokenStr, exp.UTC().Unix())
	if err != nil {
		api.staticLogger.Traceln("Error writing cookie:", err)
		api.WriteError(w, err, http.StatusInternalServerError)
		return
	}
	api.WriteSuccess(w)
}

// logoutPOST ends a user session by removing a cookie
func (api *API) logoutPOST(w http.ResponseWriter, req *http.Request, _ httprouter.Params) {
	_, _, _, err := jwt.TokenFromContext(req.Context())
	if err != nil {
		api.staticLogger.Traceln("Error fetching token from context:", err)
		api.WriteError(w, err, http.StatusUnauthorized)
		return
	}
	err = writeCookie(w, "", time.Now().UTC().Unix()-1)
	if err != nil {
		api.staticLogger.Traceln("Error deleting cookie:", err)
		api.WriteError(w, err, http.StatusInternalServerError)
		return
	}
	api.WriteSuccess(w)
}

// userGET returns information about an existing user and create it if it
// doesn't exist.
func (api *API) userGET(w http.ResponseWriter, req *http.Request, _ httprouter.Params) {
	sub, _, _, err := jwt.TokenFromContext(req.Context())
	if err != nil {
		api.WriteError(w, err, http.StatusUnauthorized)
		return
	}
	u, err := api.staticDB.UserBySub(req.Context(), sub, true)
	if err != nil {
		api.WriteError(w, err, http.StatusInternalServerError)
		return
	}
	// Check if the user's details have changed and update them if necessary.
	// We only do it here, instead of baking this into UserBySub because we only
	// care about this information being correct when we're going to present it
	// to the user, e.g. on the Dashboard.
	_, email, err := jwt.UserDetailsFromJWT(req.Context())
	if err != nil {
		api.staticLogger.Debugln("Failed to get user details from JWT:", err)
	}
	if err == nil && email != u.Email {
		u.Email = email
		err = api.staticDB.UserSave(req.Context(), u)
		if err != nil {
			api.staticLogger.Debugln("Failed to update user in DB:", err)
		}
	}
	api.WriteJSON(w, u)
}

// userLimitsGET returns the speed limits which apply to this user.
func (api *API) userLimitsGET(w http.ResponseWriter, req *http.Request, _ httprouter.Params) {
	u := api.userFromRequest(req)
	if u == nil || u.QuotaExceeded {
		api.WriteJSON(w, database.UserLimits[database.TierAnonymous])
		return
	}
	api.WriteJSON(w, database.UserLimits[u.Tier])
}

// userStatsGET returns statistics about an existing user.
func (api *API) userStatsGET(w http.ResponseWriter, req *http.Request, _ httprouter.Params) {
	sub, _, _, err := jwt.TokenFromContext(req.Context())
	if err != nil {
		api.WriteError(w, err, http.StatusUnauthorized)
		return
	}
	u, err := api.staticDB.UserBySub(req.Context(), sub, false)
	if errors.Contains(err, database.ErrUserNotFound) {
		api.WriteError(w, err, http.StatusNotFound)
		return
	}
	if err != nil {
		api.WriteError(w, err, http.StatusInternalServerError)
		return
	}
	us, err := api.staticDB.UserStats(req.Context(), *u)
	if err != nil {
		api.WriteError(w, err, http.StatusInternalServerError)
		return
	}
	api.WriteJSON(w, us)
}

// userPUT allows changing some user information.
func (api *API) userPUT(w http.ResponseWriter, req *http.Request, _ httprouter.Params) {
	sub, _, _, err := jwt.TokenFromContext(req.Context())
	if err != nil {
		api.WriteError(w, err, http.StatusUnauthorized)
		return
	}
	u, err := api.staticDB.UserBySub(req.Context(), sub, false)
	if errors.Contains(err, database.ErrUserNotFound) {
		api.WriteError(w, err, http.StatusNotFound)
		return
	}
	if err != nil {
		api.WriteError(w, err, http.StatusInternalServerError)
		return
	}
	// Read body.
	bodyBytes, err := ioutil.ReadAll(req.Body)
	if err != nil {
		err = errors.AddContext(err, "failed to read request body")
		api.WriteError(w, err, http.StatusBadRequest)
		return
	}
	defer func() { _ = req.Body.Close() }()
	payload := struct {
		StripeID string `json:"stripeCustomerId"`
	}{}
	err = json.Unmarshal(bodyBytes, &payload)
	if err != nil {
		err = errors.AddContext(err, "failed to parse request body")
		api.WriteError(w, err, http.StatusBadRequest)
		return
	}
	if payload.StripeID == "" {
		err = errors.AddContext(err, "empty stripe id")
		api.WriteError(w, err, http.StatusBadRequest)
		return
	}
	// Check if this user already has this ID assigned to them.
	if payload.StripeID == u.StripeId {
		// Nothing to do.
		api.WriteJSON(w, u)
		return
	}
	// Check if a user already has this customer id.
	eu, err := api.staticDB.UserByStripeID(req.Context(), payload.StripeID)
	if err != nil && err != database.ErrUserNotFound {
		api.WriteError(w, err, http.StatusInternalServerError)
		return
	}
	if err == nil && eu.ID.Hex() != u.ID.Hex() {
		err = errors.New("this stripe customer id belongs to another user")
		api.WriteError(w, err, http.StatusBadRequest)
		return
	}
	// Check if this user already has a Stripe customer ID.
	if u.StripeId != "" {
		err = errors.New("This user already has a Stripe customer id.")
		api.WriteError(w, err, http.StatusUnprocessableEntity)
		return
	}
	// Save the changed Stripe ID to the DB.
	err = api.staticDB.UserSetStripeId(req.Context(), u, payload.StripeID)
	if err != nil {
		api.WriteError(w, err, http.StatusInternalServerError)
		return
	}
	// We set this for the purpose of returning the updated value without
	// reading from the DB.
	u.StripeId = payload.StripeID
	api.WriteJSON(w, u)
}

// userUploadsGET returns all uploads made by the current user.
func (api *API) userUploadsGET(w http.ResponseWriter, req *http.Request, _ httprouter.Params) {
	sub, _, _, err := jwt.TokenFromContext(req.Context())
	if err != nil {
		api.WriteError(w, err, http.StatusUnauthorized)
		return
	}
	u, err := api.staticDB.UserBySub(req.Context(), sub, true)
	if err != nil {
		api.WriteError(w, err, http.StatusInternalServerError)
		return
	}
	if err = req.ParseForm(); err != nil {
		api.WriteError(w, err, http.StatusBadRequest)
		return
	}
	offset, err1 := fetchOffset(req.Form)
	pageSize, err2 := fetchPageSize(req.Form)
	if err = errors.Compose(err1, err2); err != nil {
		api.WriteError(w, err, http.StatusBadRequest)
		return
	}
	ups, total, err := api.staticDB.UploadsByUser(req.Context(), *u, offset, pageSize)
	if err != nil {
		api.WriteError(w, err, http.StatusInternalServerError)
		return
	}
	response := database.UploadsResponseDTO{
		Items:    ups,
		Offset:   offset,
		PageSize: pageSize,
		Count:    total,
	}
	api.WriteJSON(w, response)
}

// userUploadDELETE unpins a single upload by this user.
func (api *API) userUploadDELETE(w http.ResponseWriter, req *http.Request, ps httprouter.Params) {
	sub, _, _, err := jwt.TokenFromContext(req.Context())
	if err != nil {
		api.WriteError(w, err, http.StatusUnauthorized)
		return
	}
	u, err := api.staticDB.UserBySub(req.Context(), sub, false)
	if errors.Contains(err, database.ErrUserNotFound) {
		api.WriteError(w, err, http.StatusNotFound)
		return
	}
	if err != nil {
		api.WriteError(w, err, http.StatusInternalServerError)
		return
	}
	uid := ps.ByName("uploadId")
	_, err = api.staticDB.UnpinUpload(req.Context(), uid, *u)
	if err != nil {
		api.WriteError(w, err, http.StatusInternalServerError)
		return
	}
	api.WriteSuccess(w)
	// Now that we've returned results to the caller, we can take care of some
	// administrative details, such as user's quotas check.
	// Note that this call is not affected by the request's context, so we use
	// a separate one.
	go api.checkUserQuotas(context.Background(), u)
}

// userDownloadsGET returns all downloads made by the current user.
func (api *API) userDownloadsGET(w http.ResponseWriter, req *http.Request, _ httprouter.Params) {
	sub, _, _, err := jwt.TokenFromContext(req.Context())
	if err != nil {
		api.WriteError(w, err, http.StatusUnauthorized)
		return
	}
	u, err := api.staticDB.UserBySub(req.Context(), sub, true)
	if err != nil {
		api.WriteError(w, err, http.StatusInternalServerError)
		return
	}
	if err = req.ParseForm(); err != nil {
		api.WriteError(w, err, http.StatusBadRequest)
		return
	}
	offset, err1 := fetchOffset(req.Form)
	pageSize, err2 := fetchPageSize(req.Form)
	if err = errors.Compose(err1, err2); err != nil {
		api.WriteError(w, err, http.StatusBadRequest)
		return
	}
	downs, total, err := api.staticDB.DownloadsByUser(req.Context(), *u, offset, pageSize)
	if err != nil {
		api.WriteError(w, err, http.StatusInternalServerError)
		return
	}
	response := database.DownloadsResponseDTO{
		Items:    downs,
		Offset:   offset,
		PageSize: pageSize,
		Count:    total,
	}
	api.WriteJSON(w, response)
}

// trackUploadPOST registers a new upload in the system.
func (api *API) trackUploadPOST(w http.ResponseWriter, req *http.Request, ps httprouter.Params) {
	sub, _, _, err := jwt.TokenFromContext(req.Context())
	if err != nil {
		api.WriteError(w, err, http.StatusUnauthorized)
		return
	}
	sl := ps.ByName("skylink")
	if sl == "" {
		api.WriteError(w, errors.New("missing parameter 'skylink'"), http.StatusBadRequest)
		return
	}
	skylink, err := api.staticDB.Skylink(req.Context(), sl)
	if errors.Contains(err, database.ErrInvalidSkylink) {
		api.WriteError(w, err, http.StatusBadRequest)
		return
	}
	if err != nil {
		api.WriteError(w, err, http.StatusInternalServerError)
		return
	}
	u, err := api.staticDB.UserBySub(req.Context(), sub, true)
	if err != nil {
		api.WriteError(w, err, http.StatusInternalServerError)
		return
	}
	_, err = api.staticDB.UploadCreate(req.Context(), *u, *skylink)
	if err != nil {
		api.WriteError(w, err, http.StatusInternalServerError)
		return
	}
	if skylink.Size == 0 {
		// Zero size means that we haven't fetched the skyfile's size yet.
		// Queue the skylink to have its meta data fetched and updated in the DB.
		go func() {
			api.staticMF.Queue <- metafetcher.Message{
				SkylinkID: skylink.ID,
			}
		}()
	}
	api.WriteSuccess(w)
	// Now that we've returned results to the caller, we can take care of some
	// administrative details, such as user's quotas check.
	// Note that this call is not affected by the request's context, so we use
	// a separate one.
	go api.checkUserQuotas(context.Background(), u)
}

// trackDownloadPOST registers a new download in the system.
func (api *API) trackDownloadPOST(w http.ResponseWriter, req *http.Request, ps httprouter.Params) {
	sub, _, _, err := jwt.TokenFromContext(req.Context())
	if err != nil {
		api.WriteError(w, err, http.StatusUnauthorized)
		return
	}

	_ = req.ParseForm()
	downloadedBytes, err := strconv.ParseInt(req.Form.Get("bytes"), 10, 64)
	if err != nil {
		downloadedBytes = 0
		api.staticLogger.Traceln("Failed to parse bytes downloaded:", err)
	}
	if downloadedBytes < 0 {
		api.WriteError(w, errors.New("negative download size"), http.StatusBadRequest)
		return
	}
	// We don't need to track zero-sized downloads. Those are usually additional
	// control requests made by browsers.
	if downloadedBytes == 0 {
		api.WriteSuccess(w)
		return
	}

	sl := ps.ByName("skylink")
	if sl == "" {
		api.WriteError(w, errors.New("missing parameter 'skylink'"), http.StatusBadRequest)
		return
	}
	skylink, err := api.staticDB.Skylink(req.Context(), sl)
	if errors.Contains(err, database.ErrInvalidSkylink) {
		api.WriteError(w, err, http.StatusBadRequest)
		return
	}
	if err != nil {
		api.WriteError(w, err, http.StatusInternalServerError)
		return
	}

	u, err := api.staticDB.UserBySub(req.Context(), sub, true)
	if err != nil {
		api.WriteError(w, err, http.StatusInternalServerError)
		return
	}
	err = api.staticDB.DownloadCreate(req.Context(), *u, *skylink, downloadedBytes)
	if err != nil {
		api.WriteError(w, err, http.StatusInternalServerError)
		return
	}
	if skylink.Size == 0 {
		// Zero size means that we haven't fetched the skyfile's size yet.
		// Queue the skylink to have its meta data fetched. We do not specify a user
		// here because this is not an upload, so nobody's used storage needs to be
		// adjusted.
		go func() {
			api.staticMF.Queue <- metafetcher.Message{
				SkylinkID: skylink.ID,
			}
		}()
	}
	api.WriteSuccess(w)
}

// trackRegistryReadPOST registers a new registry read in the system.
func (api *API) trackRegistryReadPOST(w http.ResponseWriter, req *http.Request, _ httprouter.Params) {
	sub, _, _, err := jwt.TokenFromContext(req.Context())
	if err != nil {
		api.WriteError(w, err, http.StatusUnauthorized)
		return
	}
	u, err := api.staticDB.UserBySub(req.Context(), sub, true)
	if err != nil {
		api.WriteError(w, err, http.StatusInternalServerError)
		return
	}
	_, err = api.staticDB.RegistryReadCreate(req.Context(), *u)
	if err != nil {
		api.WriteError(w, err, http.StatusInternalServerError)
		return
	}
	api.WriteSuccess(w)
}

// trackRegistryWritePOST registers a new registry write in the system.
func (api *API) trackRegistryWritePOST(w http.ResponseWriter, req *http.Request, _ httprouter.Params) {
	sub, _, _, err := jwt.TokenFromContext(req.Context())
	if err != nil {
		api.WriteError(w, err, http.StatusUnauthorized)
		return
	}
	u, err := api.staticDB.UserBySub(req.Context(), sub, true)
	if err != nil {
		api.WriteError(w, err, http.StatusInternalServerError)
		return
	}
	_, err = api.staticDB.RegistryWriteCreate(req.Context(), *u)
	if err != nil {
		api.WriteError(w, err, http.StatusInternalServerError)
		return
	}
	api.WriteSuccess(w)
}

// skylinkDELETE unpins all uploads of a skylink uploaded by the user.
func (api *API) skylinkDELETE(w http.ResponseWriter, req *http.Request, ps httprouter.Params) {
	sub, _, _, err := jwt.TokenFromContext(req.Context())
	if err != nil {
		api.WriteError(w, err, http.StatusUnauthorized)
		return
	}
	u, err := api.staticDB.UserBySub(req.Context(), sub, false)
	if errors.Contains(err, database.ErrUserNotFound) {
		api.WriteError(w, err, http.StatusNotFound)
		return
	}
	if err != nil {
		api.WriteError(w, err, http.StatusInternalServerError)
		return
	}
	sl := ps.ByName("skylink")
	if !database.ValidSkylinkHash(sl) {
		api.WriteError(w, errors.New("invalid skylink"), http.StatusBadRequest)
	}
	skylink, err := api.staticDB.Skylink(req.Context(), sl)
	if errors.Contains(err, database.ErrInvalidSkylink) {
		api.WriteError(w, err, http.StatusBadRequest)
		return
	}
	if err != nil {
		api.WriteError(w, err, http.StatusInternalServerError)
		return
	}
	_, err = api.staticDB.UnpinUploads(req.Context(), *skylink, *u)
	if err != nil {
		api.WriteError(w, err, http.StatusInternalServerError)
		return
	}
	api.WriteSuccess(w)
	// Now that we've returned results to the caller, we can take care of some
	// administrative details, such as user's quotas check.
	// Note that this call is not affected by the request's context, so we use
	// a separate one.
	go api.checkUserQuotas(context.Background(), u)
}

// checkUserQuotas compares the resources consumed by the user to their quotas
// and sets the QuotaExceeded flag on their account if they exceed any.
func (api *API) checkUserQuotas(ctx context.Context, u *database.User) {
	us, err := api.staticDB.UserStats(ctx, *u)
	if err != nil {
		api.staticLogger.Infof("Failed to fetch user's stats. UID: %s, err: %s", u.ID.Hex(), err.Error())
		return
	}
	q := database.UserLimits[u.Tier]
	quotaExceeded := us.NumUploads > q.MaxNumberUploads || us.TotalUploadsSize > q.Storage
	if quotaExceeded != u.QuotaExceeded {
		u.QuotaExceeded = quotaExceeded
		err = api.staticDB.UserSave(ctx, u)
		if err != nil {
			api.staticLogger.Infof("Failed to save user. User: %+v, err: %s", u, err.Error())
		}
	}
}

// wellKnownJwksGET returns our public JWKS, so people can use that to verify
// the authenticity of the JWT tokens we issue.
func (api *API) wellKnownJwksGET(w http.ResponseWriter, _ *http.Request, _ httprouter.Params) {
	k, err := jwt.AccountsPublicKeySet(api.staticLogger)
	if err != nil {
		api.WriteError(w, errors.AddContext(err, "failed to get the public JWKS"), http.StatusInternalServerError)
		return
	}
	api.WriteJSON(w, k)
}

// fetchOffset extracts the offset from the params and validates its value.
func fetchOffset(form url.Values) (int, error) {
	offset, _ := strconv.Atoi(form.Get("offset"))
	if offset < 0 {
		return 0, errors.New("Invalid offset")
	}
	return offset, nil
}

// fetchPageSize extracts the page size from the params and validates its value.
func fetchPageSize(form url.Values) (int, error) {
	pageSize, _ := strconv.Atoi(form.Get("pageSize"))
	if pageSize < 0 {
		return 0, errors.New("Invalid page size")
	}
	if pageSize == 0 {
		pageSize = database.DefaultPageSize
	}
	return pageSize, nil
}<|MERGE_RESOLUTION|>--- conflicted
+++ resolved
@@ -69,8 +69,6 @@
 
 // loginPOST starts a user session by issuing a cookie
 func (api *API) loginPOST(w http.ResponseWriter, req *http.Request, _ httprouter.Params) {
-<<<<<<< HEAD
-=======
 	err := req.ParseForm()
 	if err != nil {
 		api.staticLogger.Log(logrus.WarnLevel, "Error parsing POST form:", err)
@@ -121,7 +119,6 @@
 // loginPOSTToken is a helper that handles logins via a token attached to the
 // request.
 func (api *API) loginPOSTToken(w http.ResponseWriter, req *http.Request) {
->>>>>>> e442cb7e
 	tokenStr, err := tokenFromRequest(req)
 	if err != nil {
 		api.staticLogger.Traceln("Error fetching token from request:", err)

package api

import (
	"fmt"
	"net/http"
	"net/http/httputil"
	"net/url"
	"strconv"
	"strings"

	"github.com/NebulousLabs/skynet-accounts/database"
	"github.com/NebulousLabs/skynet-accounts/metafetcher"
	"gitlab.com/NebulousLabs/errors"

	"github.com/julienschmidt/httprouter"
)

// userHandler returns information about an existing user and create it if it
// doesn't exist.
func (api *API) userHandler(w http.ResponseWriter, req *http.Request, _ httprouter.Params) {
	sub, _, _, err := tokenFromContext(req)
	if err != nil {
		api.WriteError(w, err, http.StatusUnauthorized)
		return
	}
	u, err := api.staticDB.UserBySub(req.Context(), sub, true)
	if err != nil {
		api.WriteError(w, err, http.StatusInternalServerError)
		return
	}
	api.WriteJSON(w, u)
}

// userUploadsHandler returns all uploads made by the current user.
func (api *API) userUploadsHandler(w http.ResponseWriter, req *http.Request, _ httprouter.Params) {
	sub, _, _, err := tokenFromContext(req)
	if err != nil {
		api.WriteError(w, err, http.StatusUnauthorized)
		return
	}
	u, err := api.staticDB.UserBySub(req.Context(), sub, true)
	if err != nil {
		api.WriteError(w, err, http.StatusInternalServerError)
		return
	}
	if err = req.ParseForm(); err != nil {
		api.WriteError(w, err, http.StatusBadRequest)
	}
	offset, err1 := fetchOffset(req.Form)
	pageSize, err2 := fetchPageSize(req.Form)
	if err = errors.Compose(err1, err2); err != nil {
		api.WriteError(w, err, http.StatusBadRequest)
	}
	ups, total, err := api.staticDB.UploadsByUser(req.Context(), *u, offset, pageSize)
	if err != nil {
		api.WriteError(w, err, http.StatusInternalServerError)
	}
	response := database.UploadsResponseDTO{
		Items:    ups,
		Offset:   offset,
		PageSize: pageSize,
		Count:    total,
	}
	api.WriteJSON(w, response)
}

// userDownloadsHandler returns all downloads made by the current user.
func (api *API) userDownloadsHandler(w http.ResponseWriter, req *http.Request, _ httprouter.Params) {
	sub, _, _, err := tokenFromContext(req)
	if err != nil {
		api.WriteError(w, err, http.StatusUnauthorized)
		return
	}
	u, err := api.staticDB.UserBySub(req.Context(), sub, true)
	if err != nil {
		api.WriteError(w, err, http.StatusInternalServerError)
		return
	}
	if err = req.ParseForm(); err != nil {
		api.WriteError(w, err, http.StatusBadRequest)
	}
	offset, err1 := fetchOffset(req.Form)
	pageSize, err2 := fetchPageSize(req.Form)
	if err = errors.Compose(err1, err2); err != nil {
		api.WriteError(w, err, http.StatusBadRequest)
	}
	downs, total, err := api.staticDB.DownloadsByUser(req.Context(), *u, offset, pageSize)
	if err != nil {
		api.WriteError(w, err, http.StatusInternalServerError)
	}
	response := database.DownloadsResponseDTO{
		Items:    downs,
		Offset:   offset,
		PageSize: pageSize,
		Count:    total,
	}
	api.WriteJSON(w, response)
}

// trackUploadHandler registers a new upload in the system.
func (api *API) trackUploadHandler(w http.ResponseWriter, req *http.Request, ps httprouter.Params) {
	sub, _, _, err := tokenFromContext(req)
	if err != nil {
		api.WriteError(w, err, http.StatusUnauthorized)
		return
	}
	sl := ps.ByName("skylink")
	if sl == "" {
		api.WriteError(w, errors.New("missing parameter 'skylink'"), http.StatusBadRequest)
		return
	}
	skylink, err := api.staticDB.Skylink(req.Context(), sl)
	if errors.Contains(err, database.ErrInvalidSkylink) {
		api.WriteError(w, err, http.StatusBadRequest)
		return
	}
	if err != nil {
		api.WriteError(w, err, http.StatusInternalServerError)
		return
	}
	u, err := api.staticDB.UserBySub(req.Context(), sub, true)
	if err != nil {
		api.WriteError(w, err, http.StatusInternalServerError)
		return
	}
	_, err = api.staticDB.UploadCreate(req.Context(), *u, *skylink)
	if err != nil {
		api.WriteError(w, err, http.StatusInternalServerError)
		return
	}
	if skylink.Size == 0 {
		// Zero size means that we haven't fetched the skyfile's size yet.
		// Queue the skylink to have its meta data fetched and updated in the
		// DB, as well as the user's used space to be updated.
		api.staticMF.Queue <- metafetcher.Message{
			UserID:    u.ID,
			SkylinkID: skylink.ID,
		}
	} else {
		err = api.staticDB.UserUpdateUsedStorage(req.Context(), u.ID, skylink.Size)
		if err != nil {
			// Log the error but return success - the record will be corrected
			// later when we rescan the user's used space.
			api.staticLogger.Debug("Failed to update user's used space:", err)
		}
	}
	api.WriteSuccess(w)
}

// trackDownloadHandler registers a new download in the system.
func (api *API) trackDownloadHandler(w http.ResponseWriter, req *http.Request, ps httprouter.Params) {
	sub, _, _, err := tokenFromContext(req)
	if err != nil {
		api.WriteError(w, err, http.StatusUnauthorized)
		return
	}
	sl := ps.ByName("skylink")
	if sl == "" {
		api.WriteError(w, errors.New("missing parameter 'skylink'"), http.StatusBadRequest)
		return
	}
	skylink, err := api.staticDB.Skylink(req.Context(), sl)
	if errors.Contains(err, database.ErrInvalidSkylink) {
		api.WriteError(w, err, http.StatusBadRequest)
		return
	}
	if err != nil {
		api.WriteError(w, err, http.StatusInternalServerError)
		return
	}
	u, err := api.staticDB.UserBySub(req.Context(), sub, true)
	if err != nil {
		api.WriteError(w, err, http.StatusInternalServerError)
		return
	}
	_, err = api.staticDB.DownloadCreate(req.Context(), *u, *skylink)
	if err != nil {
		api.WriteError(w, err, http.StatusInternalServerError)
		return
	}
	api.WriteSuccess(w)
}

<<<<<<< HEAD
// trackRegistryReadHandler registers a new registry read in the system.
func (api *API) trackRegistryReadHandler(w http.ResponseWriter, req *http.Request, _ httprouter.Params) {
	sub, _, _, err := tokenFromContext(req)
	if err != nil {
		api.WriteError(w, err, http.StatusUnauthorized)
		return
	}
	u, err := api.staticDB.UserBySub(req.Context(), sub, true)
	if err != nil {
		api.WriteError(w, err, http.StatusInternalServerError)
		return
	}
	_, err = api.staticDB.RegistryReadCreate(req.Context(), *u)
	if err != nil {
		api.WriteError(w, err, http.StatusInternalServerError)
		return
	}
	api.WriteSuccess(w)
}

// trackRegistryWriteHandler registers a new registry read in the system.
func (api *API) trackRegistryWriteHandler(w http.ResponseWriter, req *http.Request, _ httprouter.Params) {
	sub, _, _, err := tokenFromContext(req)
	if err != nil {
		api.WriteError(w, err, http.StatusUnauthorized)
		return
	}
	u, err := api.staticDB.UserBySub(req.Context(), sub, true)
	if err != nil {
		api.WriteError(w, err, http.StatusInternalServerError)
		return
	}
	_, err = api.staticDB.RegistryWriteCreate(req.Context(), *u)
	if err != nil {
		api.WriteError(w, err, http.StatusInternalServerError)
		return
	}
	api.WriteSuccess(w)
=======
type wrap struct {
	wr http.ResponseWriter
}

func (w wrap) Header() http.Header {
	return w.wr.Header()
}
func (w wrap) Write(b []byte) (int, error) {
	fmt.Println(" >>> ", string(b))
	return w.wr.Write(b)
}

func (w wrap) WriteHeader(statusCode int) {
	fmt.Println(" > status_code ", statusCode)
	w.wr.WriteHeader(statusCode)
>>>>>>> 2f892476
}

// proxyToKratos proxies this request to Kratos without interfering with it.
func (api *API) proxyToKratos(w http.ResponseWriter, req *http.Request, _ httprouter.Params) {
	api.staticLogger.Traceln("PROXIED REQUEST:", req)
	schema := req.URL.Scheme
	if schema == "" {
		schema = "http"
	}
	originalURL, err := url.Parse(req.RequestURI)
	if err != nil {
		api.WriteError(w, err, http.StatusInternalServerError)
		return
	}
	strippedPath := strings.ReplaceAll(originalURL.Path, "/.ory/kratos/public", "")
	u, _ := url.Parse(schema + "://" + KratosAddr)

	// create the reverse proxy
	proxy := httputil.NewSingleHostReverseProxy(u)

	// Update the headers to allow for SSL redirection
	req.URL.Host = u.Host
	req.URL.Scheme = u.Scheme
	req.URL.Path = strippedPath
	req.Header.Set("X-Forwarded-Host", req.Header.Get("Host"))
	req.Host = u.Host

	wrapper := wrap{wr: w}

	// Note that ServeHttp is non blocking and uses a go routine under the hood
	proxy.ServeHTTP(wrapper, req)
}

// fetchOffset extracts the offset from the params and validates its value.
func fetchOffset(form url.Values) (int, error) {
	offset, _ := strconv.Atoi(form.Get("offset"))
	if offset < 0 {
		return 0, errors.New("Invalid offset")
	}
	return offset, nil
}

// fetchPageSize extracts the page size from the params and validates its value.
func fetchPageSize(form url.Values) (int, error) {
	pageSize, _ := strconv.Atoi(form.Get("pageSize"))
	if pageSize < 0 {
		return 0, errors.New("Invalid page size")
	}
	if pageSize == 0 {
		pageSize = database.DefaultPageSize
	}
	return pageSize, nil
}<|MERGE_RESOLUTION|>--- conflicted
+++ resolved
@@ -181,7 +181,6 @@
 	api.WriteSuccess(w)
 }
 
-<<<<<<< HEAD
 // trackRegistryReadHandler registers a new registry read in the system.
 func (api *API) trackRegistryReadHandler(w http.ResponseWriter, req *http.Request, _ httprouter.Params) {
 	sub, _, _, err := tokenFromContext(req)
@@ -220,28 +219,10 @@
 		return
 	}
 	api.WriteSuccess(w)
-=======
-type wrap struct {
-	wr http.ResponseWriter
-}
-
-func (w wrap) Header() http.Header {
-	return w.wr.Header()
-}
-func (w wrap) Write(b []byte) (int, error) {
-	fmt.Println(" >>> ", string(b))
-	return w.wr.Write(b)
-}
-
-func (w wrap) WriteHeader(statusCode int) {
-	fmt.Println(" > status_code ", statusCode)
-	w.wr.WriteHeader(statusCode)
->>>>>>> 2f892476
 }
 
 // proxyToKratos proxies this request to Kratos without interfering with it.
 func (api *API) proxyToKratos(w http.ResponseWriter, req *http.Request, _ httprouter.Params) {
-	api.staticLogger.Traceln("PROXIED REQUEST:", req)
 	schema := req.URL.Scheme
 	if schema == "" {
 		schema = "http"
@@ -264,10 +245,8 @@
 	req.Header.Set("X-Forwarded-Host", req.Header.Get("Host"))
 	req.Host = u.Host
 
-	wrapper := wrap{wr: w}
-
 	// Note that ServeHttp is non blocking and uses a go routine under the hood
-	proxy.ServeHTTP(wrapper, req)
+	proxy.ServeHTTP(w, req)
 }
 
 // fetchOffset extracts the offset from the params and validates its value.

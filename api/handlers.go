package api

import (
	"context"
	"encoding/hex"
	"encoding/json"
	"io"
	"io/ioutil"
	"net/http"
	"net/mail"
	"net/url"
	"strconv"
	"time"

	"github.com/SkynetLabs/skynet-accounts/build"
	"github.com/SkynetLabs/skynet-accounts/database"
	"github.com/SkynetLabs/skynet-accounts/hash"
	"github.com/SkynetLabs/skynet-accounts/jwt"
	"github.com/SkynetLabs/skynet-accounts/lib"
	"github.com/SkynetLabs/skynet-accounts/metafetcher"
	"github.com/SkynetLabs/skynet-accounts/skynet"
	"github.com/julienschmidt/httprouter"
	"gitlab.com/NebulousLabs/errors"
	"go.mongodb.org/mongo-driver/mongo"
)

type (
	// LimitsPublic provides public information of the various limits this
	// portal has.
	LimitsPublic struct {
		UserLimits []TierLimitsPublic `json:"userLimits"`
	}
	// TierLimitsPublic is a DTO specifically designed to inform the public
	// about the different limits of each account tier.
	TierLimitsPublic struct {
		TierName          string `json:"tierName"`
		UploadBandwidth   int    `json:"uploadBandwidth"`   // bits per second
		DownloadBandwidth int    `json:"downloadBandwidth"` // bits per second
		MaxUploadSize     int64  `json:"maxUploadSize"`     // the max size of a single upload in bytes
		MaxNumberUploads  int    `json:"maxNumberUploads"`
		RegistryDelay     int    `json:"registryDelay"` // ms
		Storage           int64  `json:"storageLimit"`
	}

	// UserGET defines a representation of the User struct returned by all
	// handlers. This allows us to tweak the fields of the struct before
	// returning it.
	UserGET struct {
		database.User
		EmailConfirmed bool `json:"emailConfirmed"`
	}

	// accountRecoveryPOST defines the payload we expect when a user is trying
	// to change their password.
	accountRecoveryPOST struct {
		Token           string `json:"token"`
		Password        string `json:"password"`
		ConfirmPassword string `json:"confirmPassword"`
	}

	// credentialsPOST defines the standard credentials package we expect.
	credentialsPOST struct {
		Email    string `json:"email"`
		Password string `json:"password"`
	}

	// userUpdatePOST defines the fields of the User record that can be changed
	// externally, e.g. by calling `PUT /user`.
	userUpdatePOST struct {
		Email    string `json:"email,omitempty"`
		Password string `json:"password,omitempty"`
		StripeID string `json:"stripeCustomerId,omitempty"`
	}
)

// healthGET returns the status of the service
func (api *API) healthGET(w http.ResponseWriter, req *http.Request, _ httprouter.Params) {
	status := struct {
		DBAlive bool `json:"dbAlive"`
	}{}
	err := api.staticDB.Ping(req.Context())
	status.DBAlive = err == nil
	api.WriteJSON(w, status)
}

// limitsGET returns the speed limits of this portal.
func (api *API) limitsGET(w http.ResponseWriter, _ *http.Request, _ httprouter.Params) {
	resp := LimitsPublic{
		UserLimits: api.staticTierLimits,
	}
	api.WriteJSON(w, resp)
}

// loginGET generates a login challenge for the caller.
func (api *API) loginGET(w http.ResponseWriter, req *http.Request, _ httprouter.Params) {
	var pk database.PubKey
	err := pk.LoadString(req.FormValue("pubKey"))
	if err != nil {
		api.WriteError(w, errors.New("invalid pubKey provided"), http.StatusBadRequest)
		return
	}
	_, err = api.staticDB.UserByPubKey(req.Context(), pk)
	if err != nil && !errors.Contains(err, database.ErrUserNotFound) {
		api.WriteError(w, err, http.StatusInternalServerError)
		return
	}
	if errors.Contains(err, database.ErrUserNotFound) {
		api.WriteError(w, errors.New("no user with this pubkey"), http.StatusBadRequest)
		return
	}
	ch, err := api.staticDB.NewChallenge(req.Context(), pk, database.ChallengeTypeLogin)
	if err != nil {
		api.WriteError(w, err, http.StatusInternalServerError)
		return
	}
	api.WriteJSON(w, ch)
}

// loginPOST starts a user session by issuing a cookie
func (api *API) loginPOST(w http.ResponseWriter, req *http.Request, _ httprouter.Params) {
	// Get the body, we might need to use it several times.
	body, err := ioutil.ReadAll(io.LimitReader(req.Body, 4*skynet.KiB))
	if err != nil {
		api.WriteError(w, errors.AddContext(err, "failed to read request body"), http.StatusBadRequest)
		return
	}

	// Since we don't want to have separate endpoints for logging in with
	// credentials and token, we'll do both here.
	//
	// Check whether credentials are provided. Those trump the token because a
	// user with a valid token might want to relog. No need to force them to
	// log out first.
	var payload credentialsPOST
	err = json.Unmarshal(body, &payload)
	if err == nil && payload.Email != "" && payload.Password != "" {
		api.loginPOSTCredentials(w, req, payload.Email, payload.Password)
		return
	}

	// Check for a challenge response in the request's body.
	var chr database.ChallengeResponse
	err = chr.LoadFromBytes(body)
	if err == nil {
		api.loginPOSTChallengeResponse(w, req, chr)
		return
	}

	// In case credentials were not found try to log the user by detecting a
	// token.
	api.loginPOSTToken(w, req)
}

// loginPOSTChallengeResponse is a helper that handles logins with a challenge.
func (api *API) loginPOSTChallengeResponse(w http.ResponseWriter, req *http.Request, chr database.ChallengeResponse) {
	ctx := req.Context()
	pk, _, err := api.staticDB.ValidateChallengeResponse(ctx, chr, database.ChallengeTypeLogin)
	if err != nil {
		api.WriteError(w, errors.AddContext(err, "failed to validate challenge response"), http.StatusUnauthorized)
		return
	}
	u, err := api.staticDB.UserByPubKey(ctx, pk)
	if err != nil {
		api.WriteError(w, err, http.StatusUnauthorized)
		return
	}
	api.loginUser(w, u, false)
}

// loginPOSTCredentials is a helper that handles logins with credentials.
func (api *API) loginPOSTCredentials(w http.ResponseWriter, req *http.Request, email, password string) {
	// Fetch the user with that email, if they exist.
	u, err := api.staticDB.UserByEmail(req.Context(), email)
	if err != nil {
		api.staticLogger.Debugf("Error fetching a user with email '%s': %+v\n", email, err)
		api.WriteError(w, err, http.StatusUnauthorized)
		return
	}
	// Check if the password matches.
	err = hash.Compare(password, []byte(u.PasswordHash))
	if err != nil {
		api.WriteError(w, errors.New("password mismatch"), http.StatusUnauthorized)
		return
	}
	api.loginUser(w, u, false)
}

// loginPOSTToken is a helper that handles logins via a token attached to the
// request.
func (api *API) loginPOSTToken(w http.ResponseWriter, req *http.Request) {
	// Fetch a JWT token from the request. This token will tell us who the user
	// is and until when their current session is going to stay valid.
	tokenStr, err := tokenFromRequest(req)
	if err != nil {
		api.staticLogger.Debugln("Error fetching token from request:", err)
		api.WriteError(w, err, http.StatusUnauthorized)
		return
	}
	token, err := jwt.ValidateToken(tokenStr)
	if err != nil {
		api.staticLogger.Debugln("Error validating token:", err)
		api.WriteError(w, err, http.StatusUnauthorized)
		return
	}
	// Write a secure cookie containing the JWT token of the user. This allows
	// us to verify the user's identity and permissions (i.e. tier) without
	// requesting their credentials or accessing the DB.
	err = writeCookie(w, tokenStr, token.Expiration().UTC().Unix())
	if err != nil {
		api.staticLogger.Debugln("Error writing cookie:", err)
		api.WriteError(w, err, http.StatusInternalServerError)
		return
	}
	api.WriteSuccess(w)
}

// loginUser is a helper method that generates a JWT for the user and writes the
// login cookie.
func (api *API) loginUser(w http.ResponseWriter, u *database.User, returnUser bool) {
	// Generate a JWT.
	tk, tkBytes, err := jwt.TokenForUser(u.Email, u.Sub)
	if err != nil {
		api.staticLogger.Debugf("Error creating a token for user: %+v\n", err)
		err = errors.AddContext(err, "failed to create a token for user")
		api.WriteError(w, err, http.StatusInternalServerError)
		return
	}
	// Write the JWT to an encrypted cookie.
	err = writeCookie(w, string(tkBytes), tk.Expiration().UTC().Unix())
	if err != nil {
		api.staticLogger.Debugln("Error writing cookie:", err)
		api.WriteError(w, err, http.StatusInternalServerError)
		return
	}
	if returnUser {
		api.WriteJSON(w, UserGETFromUser(u))
	} else {
		api.WriteSuccess(w)
	}
}

// logoutPOST ends a user session by removing a cookie
func (api *API) logoutPOST(w http.ResponseWriter, req *http.Request, _ httprouter.Params) {
	_, _, _, err := jwt.TokenFromContext(req.Context())
	if err != nil {
		api.staticLogger.Debugln("Error fetching token from context:", err)
		api.WriteError(w, err, http.StatusUnauthorized)
		return
	}
	err = writeCookie(w, "", time.Now().UTC().Unix()-1)
	if err != nil {
		api.staticLogger.Debugln("Error deleting cookie:", err)
		api.WriteError(w, err, http.StatusInternalServerError)
		return
	}
	api.WriteSuccess(w)
}

// registerGET generates a registration challenge for the caller.
func (api *API) registerGET(w http.ResponseWriter, req *http.Request, _ httprouter.Params) {
	// Check if the registrations are open.
	val, err := api.staticDB.ReadConfigValue(req.Context(), database.ConfValRegistrationsDisabled)
	if err != nil && !errors.Contains(err, mongo.ErrNoDocuments) {
		api.WriteError(w, errors.AddContext(err, "failed to read from configuration"), http.StatusInternalServerError)
		return
	}
	if val == database.ConfValTrue {
		api.WriteError(w, errors.New("registrations are currently disabled"), http.StatusNotImplemented)
		return
	}
	var pk database.PubKey
	err = pk.LoadString(req.FormValue("pubKey"))
	if err != nil {
		api.WriteError(w, errors.New("invalid pubKey provided"), http.StatusBadRequest)
		return
	}
	// Check if this pubkey is already associated with a user.
	_, err = api.staticDB.UserByPubKey(req.Context(), pk)
	if !errors.Contains(err, database.ErrUserNotFound) {
		api.WriteError(w, errors.New("pubkey already registered"), http.StatusBadRequest)
		return
	}
	ch, err := api.staticDB.NewChallenge(req.Context(), pk, database.ChallengeTypeRegister)
	if err != nil {
		api.WriteError(w, err, http.StatusInternalServerError)
		return
	}
	api.WriteJSON(w, ch)
}

// registerPOST registers a new user based on a challenge-response.
func (api *API) registerPOST(w http.ResponseWriter, req *http.Request, _ httprouter.Params) {
	// Check if the registrations are open.
	val, err := api.staticDB.ReadConfigValue(req.Context(), database.ConfValRegistrationsDisabled)
	if err != nil && !errors.Contains(err, mongo.ErrNoDocuments) {
		api.WriteError(w, errors.AddContext(err, "failed to read from configuration"), http.StatusInternalServerError)
		return
	}
	if val == database.ConfValTrue {
		api.WriteError(w, errors.New("registrations are currently disabled"), http.StatusNotImplemented)
		return
	}
	// Get the body, we might need to use it several times.
	body, err := ioutil.ReadAll(io.LimitReader(req.Body, 4*skynet.KiB))
	if err != nil {
		api.WriteError(w, errors.AddContext(err, "empty request body"), http.StatusBadRequest)
		return
	}
	// Get the challenge response.
	var chr database.ChallengeResponse
	err = chr.LoadFromBytes(body)
	if err != nil {
		api.WriteError(w, errors.AddContext(err, "missing or invalid challenge response"), http.StatusBadRequest)
		return
	}
	// Parse the request's body.
	var payload credentialsPOST
	err = json.Unmarshal(body, &payload)
	if err != nil {
		api.WriteError(w, errors.AddContext(err, "failed to parse request body"), http.StatusBadRequest)
		return
	}
	parsed, err := mail.ParseAddress(payload.Email)
	if err != nil || payload.Email != parsed.Address {
		api.WriteError(w, errors.New("invalid email provided"), http.StatusBadRequest)
		return
	}
	// The password is optional and that's why we do not verify it.
	ctx := req.Context()
	pk, _, err := api.staticDB.ValidateChallengeResponse(ctx, chr, database.ChallengeTypeRegister)
	if err != nil {
		api.WriteError(w, errors.AddContext(err, "failed to validate challenge response"), http.StatusBadRequest)
		return
	}
	u, err := api.staticDB.UserCreatePK(ctx, payload.Email, payload.Password, "", pk, database.TierFree)
	if errors.Contains(err, database.ErrUserAlreadyExists) {
		api.WriteError(w, err, http.StatusBadRequest)
		return
	}
	if err != nil {
		api.WriteError(w, err, http.StatusInternalServerError)
		return
	}
	err = api.staticMailer.SendAddressConfirmationEmail(ctx, u.Email, u.EmailConfirmationToken)
	if err != nil {
		api.staticLogger.Debugln(errors.AddContext(err, "failed to send address confirmation email"))
	}
	api.loginUser(w, u, true)
}

// userGET returns information about an existing user and create it if it
// doesn't exist.
func (api *API) userGET(w http.ResponseWriter, req *http.Request, _ httprouter.Params) {
	sub, _, _, err := jwt.TokenFromContext(req.Context())
	if err != nil {
		api.WriteError(w, err, http.StatusUnauthorized)
		return
	}
	u, err := api.staticDB.UserBySub(req.Context(), sub, true)
	if err != nil {
		api.WriteError(w, err, http.StatusInternalServerError)
		return
	}
	// TODO Remove this when we remove Kratos.
	// Check if the user's details have changed and update them if necessary.
	// We only do it here, instead of baking this into UserBySub because we only
	// care about this information being correct when we're going to present it
	// to the user, e.g. on the Dashboard.
	_, emailAddr, err := jwt.UserDetailsFromJWT(req.Context())
	if err != nil {
		api.staticLogger.Traceln("Failed to get user details from JWT:", err)
	}
	if err == nil && emailAddr != u.Email {
		u.Email = emailAddr
		err = api.staticDB.UserSave(req.Context(), u)
		if err != nil {
			api.staticLogger.Traceln("Failed to update user in DB:", err)
		}
	}
	api.WriteJSON(w, UserGETFromUser(u))
}

// userLimitsGET returns the speed limits which apply to this user.
func (api *API) userLimitsGET(w http.ResponseWriter, req *http.Request, _ httprouter.Params) {
	t, err := tokenFromRequest(req)
	if err != nil {
		api.WriteJSON(w, database.UserLimits[database.TierAnonymous])
		return
	}
	tk, err := jwt.ValidateToken(t)
	if err != nil {
		api.WriteJSON(w, database.UserLimits[database.TierAnonymous])
		return
	}
	s, exists := tk.Get("sub")
	if !exists {
		api.staticLogger.Warnln("Token without a sub.")
		api.WriteJSON(w, database.UserLimits[database.TierAnonymous])
		return
	}
	sub := s.(string)
	// If the user is not cached, or they were cached too long ago we'll fetch
	// their data from the DB.
	tier, ok := api.staticUserTierCache.Get(sub)
	if !ok {
		u, err := api.staticDB.UserBySub(req.Context(), sub, false)
		if err != nil {
			api.staticLogger.Debugf("Failed to fetch user from DB for sub '%s'. Error: %s", sub, err.Error())
			api.WriteJSON(w, database.UserLimits[database.TierAnonymous])
			return
		}
		api.staticUserTierCache.Set(u)
	}
	tier, ok = api.staticUserTierCache.Get(sub)
	if !ok {
		build.Critical("Failed to fetch user from UserTierCache right after setting it.")
	}
	api.WriteJSON(w, database.UserLimits[tier])
}

// userStatsGET returns statistics about an existing user.
func (api *API) userStatsGET(w http.ResponseWriter, req *http.Request, _ httprouter.Params) {
	sub, _, _, err := jwt.TokenFromContext(req.Context())
	if err != nil {
		api.WriteError(w, err, http.StatusUnauthorized)
		return
	}
	u, err := api.staticDB.UserBySub(req.Context(), sub, false)
	if errors.Contains(err, database.ErrUserNotFound) {
		api.WriteError(w, err, http.StatusNotFound)
		return
	}
	if err != nil {
		api.WriteError(w, err, http.StatusInternalServerError)
		return
	}
	us, err := api.staticDB.UserStats(req.Context(), *u)
	if err != nil {
		api.WriteError(w, err, http.StatusInternalServerError)
		return
	}
	api.WriteJSON(w, us)
}

// userDELETE deletes the user and all of their data.
func (api *API) userDELETE(w http.ResponseWriter, req *http.Request, _ httprouter.Params) {
	ctx := req.Context()
	sub, _, _, err := jwt.TokenFromContext(ctx)
	if err != nil {
		api.WriteError(w, err, http.StatusUnauthorized)
		return
	}
	u, err := api.staticDB.UserBySub(ctx, sub, false)
	if errors.Contains(err, database.ErrUserNotFound) {
		api.WriteError(w, err, http.StatusNotFound)
		return
	}
	if err != nil {
		api.WriteError(w, err, http.StatusInternalServerError)
		return
	}
	err = api.staticDB.UserDelete(ctx, u)
	if errors.Contains(err, database.ErrUserNotFound) {
		api.WriteError(w, err, http.StatusNotFound)
		return
	}
	if err != nil {
		api.WriteError(w, err, http.StatusInternalServerError)
		return
	}
	api.WriteSuccess(w)
}

// userPOST creates a new user.
func (api *API) userPOST(w http.ResponseWriter, req *http.Request, _ httprouter.Params) {
	// Check if the registrations are open.
	val, err := api.staticDB.ReadConfigValue(req.Context(), database.ConfValRegistrationsDisabled)
	if err != nil && !errors.Contains(err, mongo.ErrNoDocuments) {
		api.WriteError(w, errors.AddContext(err, "failed to read from configuration"), http.StatusInternalServerError)
		return
	}
	if val == database.ConfValTrue {
		api.WriteError(w, errors.New("registrations are currently disabled"), http.StatusNotImplemented)
		return
	}
	// Parse the request's body.
	var payload credentialsPOST
	err = parseRequestBodyJSON(req.Body, 4*skynet.KiB, &payload)
	if err != nil {
		api.WriteError(w, errors.AddContext(err, "failed to parse request body"), http.StatusBadRequest)
		return
	}
	if payload.Email == "" {
		api.WriteError(w, errors.New("email is required"), http.StatusBadRequest)
		return
	}
	parsed, err := mail.ParseAddress(payload.Email)
	if err != nil || payload.Email != parsed.Address {
		api.WriteError(w, errors.New("invalid email provided"), http.StatusBadRequest)
		return
	}
	if payload.Password == "" {
		api.WriteError(w, errors.New("password is required"), http.StatusBadRequest)
		return
	}
	// We are generating the sub here and not in UserCreate because there are
	// many reasons to call UserCreate but this handler is the only place (so
	// far) that should be allowed to call it without a sub. The reason for that
	// is that the users created here are the only users we do not need to link
	// to CockroachDB via their subs.
	sub, err := lib.GenerateUUID()
	if err != nil {
		api.WriteError(w, errors.AddContext(err, "failed to generate user sub"), http.StatusInternalServerError)
		return
	}
	u, err := api.staticDB.UserCreate(req.Context(), payload.Email, payload.Password, sub, database.TierFree)
	if errors.Contains(err, database.ErrUserAlreadyExists) {
		api.WriteError(w, err, http.StatusBadRequest)
		return
	}
	if err != nil {
		api.WriteError(w, err, http.StatusInternalServerError)
		return
	}
	err = api.staticMailer.SendAddressConfirmationEmail(req.Context(), u.Email, u.EmailConfirmationToken)
	if err != nil {
		api.staticLogger.Debugln(errors.AddContext(err, "failed to send address confirmation email"))
	}
	api.loginUser(w, u, true)
}

// userPUT allows changing some user information.
// This method receives its parameters as a JSON object.
func (api *API) userPUT(w http.ResponseWriter, req *http.Request, _ httprouter.Params) {
	ctx := req.Context()
	sub, _, _, err := jwt.TokenFromContext(ctx)
	if err != nil {
		api.WriteError(w, err, http.StatusUnauthorized)
		return
	}

	// Read and parse the request body.
	var payload userUpdatePOST
	err = parseRequestBodyJSON(req.Body, 4*skynet.KiB, &payload)
	if err != nil {
		err = errors.AddContext(err, "failed to parse request body")
		api.WriteError(w, err, http.StatusBadRequest)
		return
	}
	if payload == (userUpdatePOST{}) {
		// The payload is empty, nothing to do.
		api.WriteError(w, errors.New("empty request"), http.StatusBadRequest)
		return
	}
<<<<<<< HEAD
	// Check if this user already has this ID assigned to them.
	if payload.StripeID == u.StripeID {
		// Nothing to do.
		api.WriteJSON(w, u)
=======

	// Fetch the user from the DB.
	u, err := api.staticDB.UserBySub(ctx, sub, false)
	if errors.Contains(err, database.ErrUserNotFound) {
		api.WriteError(w, err, http.StatusNotFound)
>>>>>>> 9d2b5848
		return
	}
	if err != nil {
		api.WriteError(w, err, http.StatusInternalServerError)
		return
	}

	if payload.Password != "" {
		// Check if the registrations are open. If they are not then changing
		// passwords is also not allowed.
		val, err := api.staticDB.ReadConfigValue(req.Context(), database.ConfValRegistrationsDisabled)
		if err != nil && !errors.Contains(err, mongo.ErrNoDocuments) {
			api.WriteError(w, errors.AddContext(err, "failed to read from configuration"), http.StatusInternalServerError)
			return
		}
		if val == database.ConfValTrue {
			api.WriteError(w, errors.New("registrations are currently disabled"), http.StatusNotImplemented)
			return
		}

		pwHash, err := hash.Generate(payload.Password)
		if err != nil {
			api.WriteError(w, errors.AddContext(err, "failed to hash password"), http.StatusInternalServerError)
			return
		}
		u.PasswordHash = string(pwHash)
	}

	if payload.StripeID != "" {
		// Check if this user already has a Stripe customer ID.
		if u.StripeID != "" {
			err = errors.New("this user already has a Stripe customer id")
			api.WriteError(w, err, http.StatusConflict)
			return
		}
		// Verify that no other user owns this StripeID.
		su, err := api.staticDB.UserByStripeID(ctx, payload.StripeID)
		if err != nil && !errors.Contains(err, database.ErrUserNotFound) {
			api.WriteError(w, err, http.StatusInternalServerError)
			return
		}
		if err == nil && su.Sub != sub {
			err = errors.New("this stripe customer id belongs to another user")
			api.WriteError(w, err, http.StatusBadRequest)
			return
		}
		// Set the StripeID.
		u.StripeID = payload.StripeID
	}

	var changedEmail bool
	if payload.Email != "" {
		parsed, err := mail.ParseAddress(payload.Email)
		if err != nil || payload.Email != parsed.Address {
			api.WriteError(w, errors.New("invalid email provided"), http.StatusBadRequest)
			return
		}
		// Check if another user already has this email address.
		eu, err := api.staticDB.UserByEmail(ctx, payload.Email)
		if err != nil && !errors.Contains(err, database.ErrUserNotFound) {
			api.WriteError(w, err, http.StatusInternalServerError)
			return
		}
		if err == nil && eu.Sub != sub {
			err = errors.New("this email is already in use")
			api.WriteError(w, err, http.StatusBadRequest)
			return
		}
		// Set the new email and set it up for a confirmation.
		u.Email = payload.Email
		u.EmailConfirmationTokenExpiration = time.Now().UTC().Add(database.EmailConfirmationTokenTTL).Truncate(time.Millisecond)
		u.EmailConfirmationToken, err = lib.GenerateUUID()
		if err != nil {
			api.WriteError(w, errors.AddContext(err, "failed to generate a token"), http.StatusInternalServerError)
			return
		}
		changedEmail = true
	}

	// Save the changes.
	err = api.staticDB.UserSave(ctx, u)
	if err != nil {
		api.WriteError(w, err, http.StatusInternalServerError)
		return
	}
	// Send a confirmation email if the user's email address was changed.
	if changedEmail {
		err = api.staticMailer.SendAddressConfirmationEmail(ctx, u.Email, u.EmailConfirmationToken)
		if err != nil {
			api.staticLogger.Debugln(errors.AddContext(err, "failed to send address confirmation email"))
		}
	}
	api.loginUser(w, u, true)
}

// userPubKeyRegisterGET generates an update challenge for the caller.
func (api *API) userPubKeyRegisterGET(w http.ResponseWriter, req *http.Request, _ httprouter.Params) {
	sub, _, _, err := jwt.TokenFromContext(req.Context())
	if err != nil {
		api.WriteError(w, err, http.StatusUnauthorized)
		return
	}

	ctx := req.Context()
	pk, err := hex.DecodeString(req.FormValue("pubKey"))
	if err != nil || len(pk) != database.PubKeySize {
		api.WriteError(w, errors.New("invalid pubKey provided"), http.StatusBadRequest)
		return
	}
	_, err = api.staticDB.UserByPubKey(ctx, pk)
	if err != nil && !errors.Contains(err, database.ErrUserNotFound) {
		api.WriteError(w, errors.New("failed to fetch user from the DB"), http.StatusInternalServerError)
		return
	}
	if err == nil {
		api.WriteError(w, errors.New("pubkey already registered"), http.StatusBadRequest)
		return
	}
	ch, err := api.staticDB.NewChallenge(ctx, pk, database.ChallengeTypeUpdate)
	if err != nil {
		api.WriteError(w, err, http.StatusInternalServerError)
		return
	}
	uu := &database.UnconfirmedUserUpdate{
		Sub:         sub,
		ChallengeID: ch.ID,
		ExpiresAt:   ch.ExpiresAt.Truncate(time.Millisecond),
	}
	err = api.staticDB.StoreUnconfirmedUserUpdate(ctx, uu)
	if err != nil {
		api.WriteError(w, errors.AddContext(err, "failed to store unconfirmed user update"), http.StatusInternalServerError)
		return
	}
	api.WriteJSON(w, ch)
}

// userPubKeyRegisterPOST updates the user's pubKey based on a challenge-response.
func (api *API) userPubKeyRegisterPOST(w http.ResponseWriter, req *http.Request, _ httprouter.Params) {
	sub, _, _, err := jwt.TokenFromContext(req.Context())
	if err != nil {
		api.WriteError(w, err, http.StatusUnauthorized)
		return
	}
<<<<<<< HEAD
	// Check if this user already has a Stripe customer ID.
	if u.StripeID != "" {
		err = errors.New("this user already has a Stripe customer id")
		api.WriteError(w, err, http.StatusUnprocessableEntity)
		return
	}
	// Save the changed Stripe ID to the DB.
	err = api.staticDB.UserSetStripeID(req.Context(), u, payload.StripeID)
=======

	ctx := req.Context()
	// Get the challenge response.
	var chr database.ChallengeResponse
	err = chr.LoadFromReader(io.LimitReader(req.Body, 4*skynet.KiB))
	if err != nil {
		api.WriteError(w, errors.AddContext(err, "missing or invalid challenge response"), http.StatusBadRequest)
		return
	}
	pk, chID, err := api.staticDB.ValidateChallengeResponse(ctx, chr, database.ChallengeTypeUpdate)
>>>>>>> 9d2b5848
	if err != nil {
		api.WriteError(w, errors.AddContext(err, "failed to validate challenge response"), http.StatusBadRequest)
		return
	}
	// Check if the pubkey from the UnconfirmedUserUpdate is already associated
	// with a user. That might have happened between the challenge creation and
	// the current moment.
	pku, err := api.staticDB.UserByPubKey(ctx, pk)
	if err != nil && !errors.Contains(err, database.ErrUserNotFound) {
		err = errors.AddContext(err, "failed to verify that the pubKey is not already in use")
		api.WriteError(w, err, http.StatusInternalServerError)
		return
	}
<<<<<<< HEAD
	// We set this for the purpose of returning the updated value without
	// reading from the DB.
	u.StripeID = payload.StripeID
	api.WriteJSON(w, u)
=======
	if err == nil && pku.Sub != sub {
		api.WriteError(w, errors.New("this pubKey already belongs to another user"), http.StatusBadRequest)
		return
	}
	uu, err := api.staticDB.FetchUnconfirmedUserUpdate(ctx, chID)
	if err != nil {
		api.WriteError(w, errors.AddContext(err, "failed to fetch unconfirmed user update"), http.StatusInternalServerError)
		return
	}
	if uu.Sub != sub {
		api.staticLogger.Warnf("Potential attempt to modify another user's pubKey. Sub of challenge requester '%s', sub of response submitter '%s'", uu.Sub, sub)
		api.WriteError(w, errors.New("user's sub doesn't match update sub"), http.StatusBadRequest)
		return
	}
	u, err := api.staticDB.UserBySub(ctx, sub, false)
	if err != nil {
		api.WriteError(w, err, http.StatusInternalServerError)
		return
	}
	u.PubKeys = append(u.PubKeys, pk)
	err = api.staticDB.UserSave(ctx, u)
	if err != nil {
		api.WriteError(w, err, http.StatusInternalServerError)
		return
	}
	err = api.staticDB.DeleteUnconfirmedUserUpdate(ctx, chID)
	if err != nil {
		api.WriteError(w, err, http.StatusInternalServerError)
		return
	}
	api.loginUser(w, u, true)
>>>>>>> 9d2b5848
}

// userUploadsGET returns all uploads made by the current user.
func (api *API) userUploadsGET(w http.ResponseWriter, req *http.Request, _ httprouter.Params) {
	sub, _, _, err := jwt.TokenFromContext(req.Context())
	if err != nil {
		api.WriteError(w, err, http.StatusUnauthorized)
		return
	}
	u, err := api.staticDB.UserBySub(req.Context(), sub, true)
	if err != nil {
		api.WriteError(w, err, http.StatusInternalServerError)
		return
	}
	if err = req.ParseForm(); err != nil {
		api.WriteError(w, err, http.StatusBadRequest)
		return
	}
	offset, err1 := fetchOffset(req.Form)
	pageSize, err2 := fetchPageSize(req.Form)
	if err = errors.Compose(err1, err2); err != nil {
		api.WriteError(w, err, http.StatusBadRequest)
		return
	}
	ups, total, err := api.staticDB.UploadsByUser(req.Context(), *u, offset, pageSize)
	if err != nil {
		api.WriteError(w, err, http.StatusInternalServerError)
		return
	}
	response := database.UploadsResponse{
		Items:    ups,
		Offset:   offset,
		PageSize: pageSize,
		Count:    total,
	}
	api.WriteJSON(w, response)
}

// userDownloadsGET returns all downloads made by the current user.
func (api *API) userDownloadsGET(w http.ResponseWriter, req *http.Request, _ httprouter.Params) {
	sub, _, _, err := jwt.TokenFromContext(req.Context())
	if err != nil {
		api.WriteError(w, err, http.StatusUnauthorized)
		return
	}
	u, err := api.staticDB.UserBySub(req.Context(), sub, true)
	if err != nil {
		api.WriteError(w, err, http.StatusInternalServerError)
		return
	}
	if err = req.ParseForm(); err != nil {
		api.WriteError(w, err, http.StatusBadRequest)
		return
	}
	offset, err1 := fetchOffset(req.Form)
	pageSize, err2 := fetchPageSize(req.Form)
	if err = errors.Compose(err1, err2); err != nil {
		api.WriteError(w, err, http.StatusBadRequest)
		return
	}
	downs, total, err := api.staticDB.DownloadsByUser(req.Context(), *u, offset, pageSize)
	if err != nil {
		api.WriteError(w, err, http.StatusInternalServerError)
		return
	}
	response := database.DownloadsResponse{
		Items:    downs,
		Offset:   offset,
		PageSize: pageSize,
		Count:    total,
	}
	api.WriteJSON(w, response)
}

// userConfirmGET validates the given confirmation token and confirms that the
// account under which this token was issued really owns the email address to
// which this token was sent.
// The user doesn't need to be logged in.
func (api *API) userConfirmGET(w http.ResponseWriter, req *http.Request, _ httprouter.Params) {
	if err := req.ParseForm(); err != nil {
		api.WriteError(w, err, http.StatusBadRequest)
		return
	}
	token := req.Form.Get("token")
	u, err := api.staticDB.UserConfirmEmail(req.Context(), token)
	if errors.Contains(err, database.ErrInvalidToken) || errors.Contains(err, database.ErrUserNotFound) {
		api.WriteError(w, err, http.StatusBadRequest)
		return
	}
	if err != nil {
		api.WriteError(w, err, http.StatusInternalServerError)
		return
	}
	api.loginUser(w, u, false)
}

// userReconfirmPOST allows the user to request a new email address confirmation
// email, in case the previous one didn't arrive for some reason.
// The user needs to be logged in.
func (api *API) userReconfirmPOST(w http.ResponseWriter, req *http.Request, _ httprouter.Params) {
	sub, _, _, err := jwt.TokenFromContext(req.Context())
	if err != nil {
		api.WriteError(w, err, http.StatusUnauthorized)
		return
	}
	u, err := api.staticDB.UserBySub(req.Context(), sub, true)
	if err != nil {
		api.WriteError(w, err, http.StatusInternalServerError)
		return
	}
	u.EmailConfirmationTokenExpiration = time.Now().UTC().Add(database.EmailConfirmationTokenTTL).Truncate(time.Millisecond)
	u.EmailConfirmationToken, err = lib.GenerateUUID()
	if err != nil {
		api.WriteError(w, errors.AddContext(err, "failed to generate a token"), http.StatusInternalServerError)
		return
	}
	err = api.staticDB.UserSave(req.Context(), u)
	if err != nil {
		api.WriteError(w, errors.AddContext(err, "failed to generate a new confirmation token"), http.StatusInternalServerError)
		return
	}
	err = api.staticMailer.SendAddressConfirmationEmail(req.Context(), u.Email, u.EmailConfirmationToken)
	if err != nil {
		api.WriteError(w, errors.AddContext(err, "failed to send the new confirmation token"), http.StatusInternalServerError)
		return
	}
	api.WriteSuccess(w)
}

// userRecoverRequestPOST allows the user to request an account recovery. This
// creates a password-reset token that allows the user to change their password
// without logging in.
// The user doesn't need to be logged in.
func (api *API) userRecoverRequestPOST(w http.ResponseWriter, req *http.Request, _ httprouter.Params) {
	// Check if the registrations are open. If they are not then account
	// recovery is also disabled.
	val, err := api.staticDB.ReadConfigValue(req.Context(), database.ConfValRegistrationsDisabled)
	if err != nil && !errors.Contains(err, mongo.ErrNoDocuments) {
		api.WriteError(w, errors.AddContext(err, "failed to read from configuration"), http.StatusInternalServerError)
		return
	}
	if val == database.ConfValTrue {
		api.WriteError(w, errors.New("registrations are currently disabled"), http.StatusNotImplemented)
		return
	}

	// Read and parse the request body.
	var payload struct {
		Email string `json:"email"`
	}
	err = parseRequestBodyJSON(req.Body, 4*skynet.KiB, &payload)
	if err != nil {
		err = errors.AddContext(err, "failed to parse request body")
		api.WriteError(w, err, http.StatusBadRequest)
		return
	}
	if payload.Email == "" {
		api.WriteError(w, errors.New("missing required parameter 'email'"), http.StatusBadRequest)
		return
	}
	u, err := api.staticDB.UserByEmail(req.Context(), payload.Email)
	if errors.Contains(err, database.ErrUserNotFound) {
		// Someone tried to recover an account with an email that's not in our
		// database. It's possible that this is a user who forgot which email
		// they used when they signed up. Email them, so they know.
		errSend := api.staticMailer.SendAccountAccessAttemptedEmail(req.Context(), payload.Email)
		if errSend != nil {
			api.staticLogger.Warningln(errors.AddContext(err, "failed to send an email"))
		}
		// We don't want to give a potential attacker information about the
		// emails in our database, so we will respond that we've sent the email.
		// If they used the wrong email, they will get an email that indicates
		// that, otherwise they will get nothing.
		api.WriteSuccess(w)
		return
	}
	if err != nil {
		api.WriteError(w, errors.AddContext(err, "failed to fetch the user with this email"), http.StatusInternalServerError)
		return
	}
	// Verify that the user's email is confirmed.
	if u.EmailConfirmationToken != "" {
		api.WriteError(w, errors.New("user's email is not confirmed. it cannot be used for account recovery"), http.StatusBadRequest)
		return
	}
	// Generate a new recovery token and add it to the user's account.
	u.RecoveryToken, err = lib.GenerateUUID()
	if err != nil {
		api.WriteError(w, errors.AddContext(err, "failed to generate a token"), http.StatusInternalServerError)
		return
	}
	err = api.staticDB.UserSave(req.Context(), u)
	if err != nil {
		api.WriteError(w, errors.AddContext(err, "failed to create a token"), http.StatusInternalServerError)
		return
	}
	// Send the token to the user via an email.
	err = api.staticMailer.SendRecoverAccountEmail(req.Context(), u.Email, u.RecoveryToken)
	if err != nil {
		// The token was successfully generated and added to the user's account,
		// but we failed to send it to the user. We will try to remove it.
		u.RecoveryToken = ""
		if errRem := api.staticDB.UserSave(req.Context(), u); errRem != nil {
			api.WriteError(w, errors.AddContext(err, "failed to send recovery email. no token has been added to the account. please try again"), http.StatusInternalServerError)
			return
		}
		// We failed to remove the token we added. The user needs to be notified.
		api.WriteError(w, errors.AddContext(err, "failed to send recovery email. please try again"), http.StatusInternalServerError)
		return
	}
	api.WriteSuccess(w)
}

// userRecoverPOST allows the user to change their password without logging in.
// They need to provide a valid password-reset token.
// The user doesn't need to be logged in.
func (api *API) userRecoverPOST(w http.ResponseWriter, req *http.Request, _ httprouter.Params) {
	// Check if the registrations are open. If they are not then account
	// recovery is also disabled.
	val, err := api.staticDB.ReadConfigValue(req.Context(), database.ConfValRegistrationsDisabled)
	if err != nil && !errors.Contains(err, mongo.ErrNoDocuments) {
		api.WriteError(w, errors.AddContext(err, "failed to read from configuration"), http.StatusInternalServerError)
		return
	}
	if val == database.ConfValTrue {
		api.WriteError(w, errors.New("registrations are currently disabled"), http.StatusNotImplemented)
		return
	}

	// Parse the request's body.
	var payload accountRecoveryPOST
	err = parseRequestBodyJSON(req.Body, 4*skynet.KiB, &payload)
	if err != nil {
		api.WriteError(w, errors.AddContext(err, "failed to parse request body"), http.StatusBadRequest)
		return
	}
	if payload.Password == "" || payload.ConfirmPassword == "" || payload.Token == "" {
		api.WriteError(w, errors.New("missing required parameter"), http.StatusBadRequest)
		return
	}
	if payload.Password != payload.ConfirmPassword {
		api.WriteError(w, errors.New("passwords don't match"), http.StatusBadRequest)
		return
	}
	u, err := api.staticDB.UserByRecoveryToken(req.Context(), payload.Token)
	if err != nil {
		api.WriteError(w, errors.New("no such user"), http.StatusBadRequest)
		return
	}
	passHash, err := hash.Generate(payload.Password)
	if err != nil {
		api.WriteError(w, errors.AddContext(err, "failed to hash password"), http.StatusInternalServerError)
		return
	}
	u.PasswordHash = string(passHash)
	u.RecoveryToken = ""
	err = api.staticDB.UserSave(req.Context(), u)
	if err != nil {
		api.WriteError(w, errors.AddContext(err, "failed to save password"), http.StatusInternalServerError)
		return
	}
	api.loginUser(w, u, false)
}

// trackUploadPOST registers a new upload in the system.
func (api *API) trackUploadPOST(w http.ResponseWriter, req *http.Request, ps httprouter.Params) {
	sub, _, _, err := jwt.TokenFromContext(req.Context())
	if err != nil {
		api.WriteError(w, err, http.StatusUnauthorized)
		return
	}
	sl := ps.ByName("skylink")
	if sl == "" {
		api.WriteError(w, errors.New("missing parameter 'skylink'"), http.StatusBadRequest)
		return
	}
	skylink, err := api.staticDB.Skylink(req.Context(), sl)
	if errors.Contains(err, database.ErrInvalidSkylink) {
		api.WriteError(w, err, http.StatusBadRequest)
		return
	}
	if err != nil {
		api.WriteError(w, err, http.StatusInternalServerError)
		return
	}
	u, err := api.staticDB.UserBySub(req.Context(), sub, true)
	if err != nil {
		api.WriteError(w, err, http.StatusInternalServerError)
		return
	}
	_, err = api.staticDB.UploadCreate(req.Context(), *u, *skylink)
	if err != nil {
		api.WriteError(w, err, http.StatusInternalServerError)
		return
	}
	if skylink.Size == 0 {
		// Zero size means that we haven't fetched the skyfile's size yet.
		// Queue the skylink to have its metadata fetched and updated in the DB.
		go func() {
			api.staticMF.Queue <- metafetcher.Message{
				SkylinkID: skylink.ID,
			}
		}()
	}
	api.WriteSuccess(w)
	// Now that we've returned results to the caller, we can take care of some
	// administrative details, such as user's quotas check.
	// Note that this call is not affected by the request's context, so we use
	// a separate one.
	go api.checkUserQuotas(context.Background(), u)
}

// trackDownloadPOST registers a new download in the system.
func (api *API) trackDownloadPOST(w http.ResponseWriter, req *http.Request, ps httprouter.Params) {
	sub, _, _, err := jwt.TokenFromContext(req.Context())
	if err != nil {
		api.WriteError(w, err, http.StatusUnauthorized)
		return
	}
	err = req.ParseForm()
	if err != nil {
		api.WriteError(w, err, http.StatusBadRequest)
		return
	}
	downloadedBytes, err := strconv.ParseInt(req.Form.Get("bytes"), 10, 64)
	if err != nil {
		downloadedBytes = 0
		api.staticLogger.Traceln("Failed to parse bytes downloaded:", err)
	}
	if downloadedBytes < 0 {
		api.WriteError(w, errors.New("negative download size"), http.StatusBadRequest)
		return
	}
	// We don't need to track zero-sized downloads. Those are usually additional
	// control requests made by browsers.
	if downloadedBytes == 0 {
		api.WriteSuccess(w)
		return
	}

	sl := ps.ByName("skylink")
	if sl == "" {
		api.WriteError(w, errors.New("missing parameter 'skylink'"), http.StatusBadRequest)
		return
	}
	skylink, err := api.staticDB.Skylink(req.Context(), sl)
	if errors.Contains(err, database.ErrInvalidSkylink) {
		api.WriteError(w, err, http.StatusBadRequest)
		return
	}
	if err != nil {
		api.WriteError(w, err, http.StatusInternalServerError)
		return
	}
	u, err := api.staticDB.UserBySub(req.Context(), sub, true)
	if err != nil {
		api.WriteError(w, err, http.StatusInternalServerError)
		return
	}
	err = api.staticDB.DownloadCreate(req.Context(), *u, *skylink, downloadedBytes)
	if err != nil {
		api.WriteError(w, err, http.StatusInternalServerError)
		return
	}
	if skylink.Size == 0 {
		// Zero size means that we haven't fetched the skyfile's size yet.
		// Queue the skylink to have its metadata fetched. We do not specify a user
		// here because this is not an upload, so nobody's used storage needs to be
		// adjusted.
		go func() {
			api.staticMF.Queue <- metafetcher.Message{
				SkylinkID: skylink.ID,
			}
		}()
	}
	api.WriteSuccess(w)
}

// trackRegistryReadPOST registers a new registry read in the system.
func (api *API) trackRegistryReadPOST(w http.ResponseWriter, req *http.Request, _ httprouter.Params) {
	sub, _, _, err := jwt.TokenFromContext(req.Context())
	if err != nil {
		api.WriteError(w, err, http.StatusUnauthorized)
		return
	}
	u, err := api.staticDB.UserBySub(req.Context(), sub, true)
	if err != nil {
		api.WriteError(w, err, http.StatusInternalServerError)
		return
	}
	_, err = api.staticDB.RegistryReadCreate(req.Context(), *u)
	if err != nil {
		api.WriteError(w, err, http.StatusInternalServerError)
		return
	}
	api.WriteSuccess(w)
}

// trackRegistryWritePOST registers a new registry write in the system.
func (api *API) trackRegistryWritePOST(w http.ResponseWriter, req *http.Request, _ httprouter.Params) {
	sub, _, _, err := jwt.TokenFromContext(req.Context())
	if err != nil {
		api.WriteError(w, err, http.StatusUnauthorized)
		return
	}
	u, err := api.staticDB.UserBySub(req.Context(), sub, true)
	if err != nil {
		api.WriteError(w, err, http.StatusInternalServerError)
		return
	}
	_, err = api.staticDB.RegistryWriteCreate(req.Context(), *u)
	if err != nil {
		api.WriteError(w, err, http.StatusInternalServerError)
		return
	}
	api.WriteSuccess(w)
}

// userUploadsDELETE unpins all uploads of a skylink uploaded by the user.
func (api *API) userUploadsDELETE(w http.ResponseWriter, req *http.Request, ps httprouter.Params) {
	sub, _, _, err := jwt.TokenFromContext(req.Context())
	if err != nil {
		api.WriteError(w, err, http.StatusUnauthorized)
		return
	}
	u, err := api.staticDB.UserBySub(req.Context(), sub, false)
	if errors.Contains(err, database.ErrUserNotFound) {
		api.WriteError(w, err, http.StatusNotFound)
		return
	}
	if err != nil {
		api.WriteError(w, err, http.StatusInternalServerError)
		return
	}
	sl := ps.ByName("skylink")
	if !database.ValidSkylinkHash(sl) {
		api.WriteError(w, errors.New("invalid skylink"), http.StatusBadRequest)
		return
	}
	skylink, err := api.staticDB.Skylink(req.Context(), sl)
	if errors.Contains(err, database.ErrInvalidSkylink) {
		api.WriteError(w, err, http.StatusBadRequest)
		return
	}
	if err != nil {
		api.WriteError(w, err, http.StatusInternalServerError)
		return
	}
	_, err = api.staticDB.UnpinUploads(req.Context(), *skylink, *u)
	if err != nil {
		api.WriteError(w, err, http.StatusInternalServerError)
		return
	}
	api.WriteSuccess(w)
	// Now that we've returned results to the caller, we can take care of some
	// administrative details, such as user's quotas check.
	// Note that this call is not affected by the request's context, so we use
	// a separate one.
	go api.checkUserQuotas(context.Background(), u)
}

// checkUserQuotas compares the resources consumed by the user to their quotas
// and sets the QuotaExceeded flag on their account if they exceed any.
func (api *API) checkUserQuotas(ctx context.Context, u *database.User) {
	startOfTime := time.Time{}
	numUploads, storageUsed, _, _, err := api.staticDB.UserUploadStats(ctx, u.ID, startOfTime)
	if err != nil {
		api.staticLogger.Debugln("Failed to get user's upload bandwidth used:", err)
		return
	}
	quota := database.UserLimits[u.Tier]
	quotaExceeded := numUploads > quota.MaxNumberUploads || storageUsed > quota.Storage
	if quotaExceeded != u.QuotaExceeded {
		u.QuotaExceeded = quotaExceeded
		err = api.staticDB.UserSave(ctx, u)
		if err != nil {
			api.staticLogger.Warnf("Failed to save user. User: %+v, err: %s", u, err.Error())
		}
		api.staticUserTierCache.Set(u)
	}
}

// wellKnownJwksGET returns our public JWKS, so people can use that to verify
// the authenticity of the JWT tokens we issue.
func (api *API) wellKnownJwksGET(w http.ResponseWriter, _ *http.Request, _ httprouter.Params) {
	api.WriteJSON(w, jwt.AccountsPublicJWKS)
}

// UserGETFromUser converts a database.User struct to a UserGET struct.
func UserGETFromUser(u *database.User) *UserGET {
	if u == nil {
		return nil
	}
	return &UserGET{
		User:           *u,
		EmailConfirmed: u.EmailConfirmationToken == "",
	}
}

// fetchOffset extracts the offset from the params and validates its value.
func fetchOffset(form url.Values) (int, error) {
	offset, _ := strconv.Atoi(form.Get("offset"))
	if offset < 0 {
		return 0, errors.New("Invalid offset")
	}
	return offset, nil
}

// fetchPageSize extracts the page size from the params and validates its value.
func fetchPageSize(form url.Values) (int, error) {
	pageSize, _ := strconv.Atoi(form.Get("pageSize"))
	if pageSize < 0 {
		return 0, errors.New("Invalid page size")
	}
	if pageSize == 0 {
		pageSize = database.DefaultPageSize
	}
	return pageSize, nil
}

// parseRequestBodyJSON reads a limited portion of the body and decodes it into
// the given obj. The purpose of this is to prevent DoS attacks that rely on
// excessively large request bodies.
func parseRequestBodyJSON(body io.ReadCloser, maxBodySize int64, objRef interface{}) error {
	return json.NewDecoder(io.LimitReader(body, maxBodySize)).Decode(&objRef)
}<|MERGE_RESOLUTION|>--- conflicted
+++ resolved
@@ -552,18 +552,11 @@
 		api.WriteError(w, errors.New("empty request"), http.StatusBadRequest)
 		return
 	}
-<<<<<<< HEAD
-	// Check if this user already has this ID assigned to them.
-	if payload.StripeID == u.StripeID {
-		// Nothing to do.
-		api.WriteJSON(w, u)
-=======
 
 	// Fetch the user from the DB.
 	u, err := api.staticDB.UserBySub(ctx, sub, false)
 	if errors.Contains(err, database.ErrUserNotFound) {
 		api.WriteError(w, err, http.StatusNotFound)
->>>>>>> 9d2b5848
 		return
 	}
 	if err != nil {
@@ -707,16 +700,6 @@
 		api.WriteError(w, err, http.StatusUnauthorized)
 		return
 	}
-<<<<<<< HEAD
-	// Check if this user already has a Stripe customer ID.
-	if u.StripeID != "" {
-		err = errors.New("this user already has a Stripe customer id")
-		api.WriteError(w, err, http.StatusUnprocessableEntity)
-		return
-	}
-	// Save the changed Stripe ID to the DB.
-	err = api.staticDB.UserSetStripeID(req.Context(), u, payload.StripeID)
-=======
 
 	ctx := req.Context()
 	// Get the challenge response.
@@ -727,7 +710,6 @@
 		return
 	}
 	pk, chID, err := api.staticDB.ValidateChallengeResponse(ctx, chr, database.ChallengeTypeUpdate)
->>>>>>> 9d2b5848
 	if err != nil {
 		api.WriteError(w, errors.AddContext(err, "failed to validate challenge response"), http.StatusBadRequest)
 		return
@@ -741,12 +723,6 @@
 		api.WriteError(w, err, http.StatusInternalServerError)
 		return
 	}
-<<<<<<< HEAD
-	// We set this for the purpose of returning the updated value without
-	// reading from the DB.
-	u.StripeID = payload.StripeID
-	api.WriteJSON(w, u)
-=======
 	if err == nil && pku.Sub != sub {
 		api.WriteError(w, errors.New("this pubKey already belongs to another user"), http.StatusBadRequest)
 		return
@@ -778,7 +754,6 @@
 		return
 	}
 	api.loginUser(w, u, true)
->>>>>>> 9d2b5848
 }
 
 // userUploadsGET returns all uploads made by the current user.

--- conflicted
+++ resolved
@@ -43,10 +43,7 @@
 	// externally, e.g. by calling `PUT /user`.
 	userUpdateData struct {
 		Email    string `json:"email,omitempty"`
-<<<<<<< HEAD
-=======
 		Password string `json:"password,omitempty"`
->>>>>>> 5e399e70
 		StripeID string `json:"stripeCustomerId,omitempty"`
 	}
 )
@@ -142,7 +139,6 @@
 func (api *API) loginPOSTCredentials(w http.ResponseWriter, req *http.Request, email, password string) {
 	// Fetch the user with that email, if they exist.
 	u, err := api.staticDB.UserByEmail(req.Context(), email)
-<<<<<<< HEAD
 	if err != nil {
 		api.staticLogger.Debugf("Error fetching a user with email '%s': %+v\n", email, err)
 		api.WriteError(w, err, http.StatusUnauthorized)
@@ -179,44 +175,6 @@
 	// requesting their credentials or accessing the DB.
 	err = writeCookie(w, tokenStr, token.Expiration().UTC().Unix())
 	if err != nil {
-=======
-	if err != nil {
-		api.staticLogger.Debugf("Error fetching a user with email '%s': %+v\n", email, err)
-		api.WriteError(w, err, http.StatusUnauthorized)
-		return
-	}
-	// Check if the password matches.
-	err = hash.Compare(password, []byte(u.PasswordHash))
-	if err != nil {
-		api.WriteError(w, errors.New("password mismatch"), http.StatusUnauthorized)
-		return
-	}
-	api.loginUser(w, u, false)
-}
-
-// loginPOSTToken is a helper that handles logins via a token attached to the
-// request.
-func (api *API) loginPOSTToken(w http.ResponseWriter, req *http.Request) {
-	// Fetch a JWT token from the request. This token will tell us who the user
-	// is and until when their current session is going to stay valid.
-	tokenStr, err := tokenFromRequest(req)
-	if err != nil {
-		api.staticLogger.Debugln("Error fetching token from request:", err)
-		api.WriteError(w, err, http.StatusUnauthorized)
-		return
-	}
-	token, err := jwt.ValidateToken(tokenStr)
-	if err != nil {
-		api.staticLogger.Debugln("Error validating token:", err)
-		api.WriteError(w, err, http.StatusUnauthorized)
-		return
-	}
-	// Write a secure cookie containing the JWT token of the user. This allows
-	// us to verify the user's identity and permissions (i.e. tier) without
-	// requesting their credentials or accessing the DB.
-	err = writeCookie(w, tokenStr, token.Expiration().UTC().Unix())
-	if err != nil {
->>>>>>> 5e399e70
 		api.staticLogger.Debugln("Error writing cookie:", err)
 		api.WriteError(w, err, http.StatusInternalServerError)
 		return
@@ -366,7 +324,6 @@
 func (api *API) userLimitsGET(w http.ResponseWriter, req *http.Request, _ httprouter.Params) {
 	t, err := tokenFromRequest(req)
 	if err != nil {
-<<<<<<< HEAD
 		api.WriteJSON(w, database.UserLimits[database.TierAnonymous])
 		return
 	}
@@ -375,16 +332,6 @@
 		api.WriteJSON(w, database.UserLimits[database.TierAnonymous])
 		return
 	}
-=======
-		api.WriteJSON(w, database.UserLimits[database.TierAnonymous])
-		return
-	}
-	tk, err := jwt.ValidateToken(t)
-	if err != nil {
-		api.WriteJSON(w, database.UserLimits[database.TierAnonymous])
-		return
-	}
->>>>>>> 5e399e70
 	s, exists := tk.Get("sub")
 	if !exists {
 		api.staticLogger.Warnln("Token without a sub.")
@@ -530,15 +477,9 @@
 		api.WriteError(w, err, http.StatusBadRequest)
 		return
 	}
-<<<<<<< HEAD
-	if payload.Email == "" && payload.StripeID == "" {
-		// The payload is empty, nothing to do.
-		api.WriteSuccess(w)
-=======
 	if payload == (userUpdateData{}) {
 		// The payload is empty, nothing to do.
 		api.WriteError(w, errors.New("empty request"), http.StatusBadRequest)
->>>>>>> 5e399e70
 		return
 	}
 
@@ -553,8 +494,6 @@
 		return
 	}
 
-<<<<<<< HEAD
-=======
 	if payload.Password != "" {
 		pwHash, err := hash.Generate(payload.Password)
 		if err != nil {
@@ -564,7 +503,6 @@
 		u.PasswordHash = string(pwHash)
 	}
 
->>>>>>> 5e399e70
 	if payload.StripeID != "" {
 		// Check if this user already has a Stripe customer ID.
 		if u.StripeID != "" {
@@ -623,7 +561,6 @@
 	err = api.staticDB.UserSave(ctx, u)
 	if err != nil {
 		api.WriteError(w, err, http.StatusInternalServerError)
-<<<<<<< HEAD
 		return
 	}
 	// Send a confirmation email if the user's email address was changed.
@@ -655,39 +592,6 @@
 		api.WriteError(w, errors.New("failed to fetch user from the DB"), http.StatusInternalServerError)
 		return
 	}
-=======
-		return
-	}
-	// Send a confirmation email if the user's email address was changed.
-	if changedEmail {
-		err = api.staticMailer.SendAddressConfirmationEmail(ctx, u.Email, u.EmailConfirmationToken)
-		if err != nil {
-			api.staticLogger.Debugln(errors.AddContext(err, "failed to send address confirmation email"))
-		}
-	}
-	api.loginUser(w, u, true)
-}
-
-// userPubKeyRegisterGET generates an update challenge for the caller.
-func (api *API) userPubKeyRegisterGET(w http.ResponseWriter, req *http.Request, _ httprouter.Params) {
-	sub, _, _, err := jwt.TokenFromContext(req.Context())
-	if err != nil {
-		api.WriteError(w, err, http.StatusUnauthorized)
-		return
-	}
-
-	ctx := req.Context()
-	pk, err := hex.DecodeString(req.FormValue("pubKey"))
-	if err != nil || len(pk) != database.PubKeySize {
-		api.WriteError(w, errors.New("invalid pubKey provided"), http.StatusBadRequest)
-		return
-	}
-	_, err = api.staticDB.UserByPubKey(ctx, pk)
-	if err != nil && !errors.Contains(err, database.ErrUserNotFound) {
-		api.WriteError(w, errors.New("failed to fetch user from the DB"), http.StatusInternalServerError)
-		return
-	}
->>>>>>> 5e399e70
 	if err == nil {
 		api.WriteError(w, errors.New("pubkey already registered"), http.StatusBadRequest)
 		return

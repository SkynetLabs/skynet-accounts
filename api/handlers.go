--- conflicted
+++ resolved
@@ -1282,16 +1282,14 @@
 	if err != nil {
 		return nil, nil, err
 	}
-<<<<<<< HEAD
-	// If there is no API key check for a token.
-	if errors.Contains(err, ErrNoAPIKey) {
-		return api.userAndTokenByRequestToken(req)
-=======
 	if !allowsAPIKey {
 		return nil, nil, ErrAPIKeyNotAllowed
->>>>>>> a673b7b8
-	}
-	return api.userAndTokenByAPIKey(req, *ak)
+	}
+	u, tk, err = api.userAndTokenByAPIKey(req, *ak)
+	if err != nil {
+		return nil, nil, err
+	}
+	return u, tk, err
 }
 
 // wellKnownJWKSGET returns our public JWKS, so people can use that to verify

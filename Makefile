--- conflicted
+++ resolved
@@ -136,17 +136,8 @@
 	@mkdir -p cover
 	GORACE='$(racevars)' go test -race --coverprofile='./cover/cover.out' -v -failfast -tags='testing debug netgo' -timeout=600s $(pkgs) -run=$(run) -count=$(count)
 
-<<<<<<< HEAD
 test-single:
 	GORACE='$(racevars)' go test -race -v -tags='testing debug netgo' -timeout=300s $(pkgs) -run=$(run) -count=$(count)
-
-# Cookie vars
-# TODO: Are these used?
-COOKIE_HASH_KEY="7eb32cfab5014d14394648dae1cf4e606727eee2267f6a50213cd842e61c5bce"
-COOKIE_ENC_KEY="65d31d12b80fc57df16d84c02a9bb62e2bc3b633388b05e49ef8abfdf0d35cf3"
-
-=======
->>>>>>> d15e4dce
 # docker-generate is a docker command for env var generation
 #
 # The sleep is to allow time for the docker container to start up after `docker

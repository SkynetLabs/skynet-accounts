# These variables get inserted into ./build/commit.go
BUILD_TIME=$(shell date)
GIT_REVISION=$(shell git rev-parse --short HEAD)
GIT_DIRTY=$(shell git diff-index --quiet HEAD -- || echo "✗-")

ldflags= -X github.com/SkynetLabs/skynet-accounts/build.GitRevision=${GIT_DIRTY}${GIT_REVISION} \
-X "github.com/SkynetLabs/skynet-accounts/build.BuildTime=${BUILD_TIME}"

racevars= history_size=3 halt_on_error=1 atexit_sleep_ms=2000

# all will build and install release binaries
all: release

# count says how many times to run the tests.
count = 1
# pkgs changes which packages the makefile calls operate on. run changes which
# tests are run during testing.
pkgs = ./ ./api ./build ./database ./email ./hash ./jwt ./lib ./metafetcher ./skynet

# integration-pkgs defines the packages which contain integration tests
integration-pkgs = ./test ./test/api ./test/database ./test/email

# fmt calls go fmt on all packages.
fmt:
	gofmt -s -l -w $(pkgs)

# vet calls go vet on all packages.
# We don't check composite literals because we need to use unkeyed fields for
# MongoDB's BSONs and that sets vet off.
# NOTE: go vet requires packages to be built in order to obtain type info.
vet:
	go vet -composites=false $(pkgs)

# markdown-spellcheck runs codespell on all markdown files that are not
# vendored.
markdown-spellcheck:
	pip install codespell 1>/dev/null 2>&1
	git ls-files "*.md" :\!:"vendor/**" | xargs codespell --check-filenames

# lint runs golangci-lint (which includes golint, a spellcheck of the codebase,
# and other linters), the custom analyzers, and also a markdown spellchecker.
lint: clean fmt markdown-spellcheck vet
	golint ./...
	golangci-lint run -c .golangci.yml
	go mod tidy
	analyze -lockcheck -- $(pkgs)

# lint-ci runs golint.
lint-ci:
# golint is skipped on Windows.
ifneq ("$(OS)","Windows_NT")
# Linux
	go get -d golang.org/x/lint/golint
	golint -min_confidence=1.0 -set_exit_status $(pkgs)
	go mod tidy
endif

# start-mongo starts a local mongoDB container with no persistence.
# We first prepare for the start of the container by making sure the test
# keyfile has the right permissions, then we clear any potential leftover
# containers with the same name. After we start the container we initialise a
<<<<<<< HEAD
# single node replica set.
start-mongo:
	chmod 400 $(shell pwd)/test/fixtures/mongo_keyfile
	-docker stop skynet-accounts-mongo-test-db
	-docker rm skynet-accounts-mongo-test-db
=======
# single node replica set. All the output is discarded because it's noisy and
# if it causes a failure we'll immediately know where it is even without it.
start-mongo:
	-docker stop skynet-accounts-mongo-test-db 1>/dev/null 2>&1
	-docker rm skynet-accounts-mongo-test-db 1>/dev/null 2>&1
	chmod 400 $(shell pwd)/test/fixtures/mongo_keyfile
>>>>>>> 077c4dbe
	docker run \
     --rm \
     --detach \
     --name skynet-accounts-mongo-test-db \
     -p 17017:17017 \
     -e MONGO_INITDB_ROOT_USERNAME=admin \
     -e MONGO_INITDB_ROOT_PASSWORD=aO4tV5tC1oU3oQ7u \
     -v $(shell pwd)/test/fixtures/mongo_keyfile:/data/mgkey \
	mongo:4.4.1 mongod --port=17017 --replSet=skynet --keyFile=/data/mgkey 1>/dev/null 2>&1
	# wait for mongo to start before we try to configure it
	sleep 3
	# Initialise a single node replica set.
	docker exec skynet-accounts-mongo-test-db mongo -u admin -p aO4tV5tC1oU3oQ7u --port 17017 --eval "rs.initiate({_id: \"skynet\", members: [{ _id: 0, host: \"localhost:17017\" }]})" 1>/dev/null 2>&1

stop-mongo:
	-docker stop skynet-accounts-mongo-test-db

# debug builds and installs debug binaries. This will also install the utils.
debug:
	go install -tags='debug profile netgo' -ldflags='$(ldflags)' $(pkgs)
debug-race:
	GORACE='$(racevars)' go install -race -tags='debug profile netgo' -ldflags='$(ldflags)' $(pkgs)

# dev builds and installs developer binaries. This will also install the utils.
dev:
	go install -tags='dev debug profile netgo' -ldflags='$(ldflags)' $(pkgs)
dev-race:
	GORACE='$(racevars)' go install -race -tags='dev debug profile netgo' -ldflags='$(ldflags)' $(pkgs)

# release builds and installs release binaries.
release:
	go install -tags='netgo' -ldflags='-s -w $(ldflags)' $(release-pkgs)
release-race:
	GORACE='$(racevars)' go install -race -tags='netgo' -ldflags='-s -w $(ldflags)' $(release-pkgs)
release-util:
	go install -tags='netgo' -ldflags='-s -w $(ldflags)' $(release-pkgs) $(util-pkgs)

# check is a development helper that ensures all test files at least build
# without actually running the tests.
check:
	go test --exec=true ./...

bench: clean fmt
	go test -tags='debug testing netgo' -timeout=500s -run=XXX -bench=. $(pkgs) -count=$(count)

test:
	go test -short -tags='debug testing netgo' -timeout=5s $(pkgs) -run=. -count=$(count)

test-long: lint lint-ci
	@mkdir -p cover
	GORACE='$(racevars)' go test -race --coverprofile='./cover/cover.out' -v -failfast -tags='testing debug netgo' -timeout=30s $(pkgs) -run=. -count=$(count)

# test-int always returns a zero exit value! Only use it manually!
# These env var values are for testing only. They can be freely changed.
test-int: test-long start-mongo
	GORACE='$(racevars)' go test -race -v -tags='testing debug netgo' -timeout=300s $(integration-pkgs) -run=. -count=$(count)
	-make stop-mongo

# test-single allows us to run a single integration test.
# Make sure to start MongoDB yourself!
# Example: make test-single RUN=TestHandlers
test-single: export COOKIE_HASH_KEY="7eb32cfab5014d14394648dae1cf4e606727eee2267f6a50213cd842e61c5bce"
test-single: export COOKIE_ENC_KEY="65d31d12b80fc57df16d84c02a9bb62e2bc3b633388b05e49ef8abfdf0d35cf3"
test-single:
	GORACE='$(racevars)' go test -race -v -tags='testing debug netgo' -timeout=300s $(integration-pkgs) -run=$(RUN) -count=$(count)

.PHONY: all fmt install release clean check test test-int test-long test-single stop-mongo<|MERGE_RESOLUTION|>--- conflicted
+++ resolved
@@ -59,20 +59,12 @@
 # We first prepare for the start of the container by making sure the test
 # keyfile has the right permissions, then we clear any potential leftover
 # containers with the same name. After we start the container we initialise a
-<<<<<<< HEAD
-# single node replica set.
-start-mongo:
-	chmod 400 $(shell pwd)/test/fixtures/mongo_keyfile
-	-docker stop skynet-accounts-mongo-test-db
-	-docker rm skynet-accounts-mongo-test-db
-=======
 # single node replica set. All the output is discarded because it's noisy and
 # if it causes a failure we'll immediately know where it is even without it.
 start-mongo:
 	-docker stop skynet-accounts-mongo-test-db 1>/dev/null 2>&1
 	-docker rm skynet-accounts-mongo-test-db 1>/dev/null 2>&1
 	chmod 400 $(shell pwd)/test/fixtures/mongo_keyfile
->>>>>>> 077c4dbe
 	docker run \
      --rm \
      --detach \

--- conflicted
+++ resolved
@@ -241,18 +241,9 @@
 		},
 		dbChallenges: {
 			{
-<<<<<<< HEAD
-				Keys:    bson.D{{"pub_key", 1}},
-				Options: options.Index().SetName("pub_key"),
-			},
-			{
 				Keys:    bson.D{{"challenge", 1}},
 				Options: options.Index().SetName("challenge"),
 			},
-=======
-				Keys:    bson.D{{"challenge", 1}},
-				Options: options.Index().SetName("challenge"),
-			},
 			{
 				Keys:    bson.D{{"type", 1}},
 				Options: options.Index().SetName("type"),
@@ -261,7 +252,6 @@
 				Keys:    bson.D{{"expires_at", 1}},
 				Options: options.Index().SetName("expires_at"),
 			},
->>>>>>> 9f41b6a9
 		},
 	}
 

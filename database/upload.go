package database

import (
	"context"
	"time"

	"github.com/SkynetLabs/skynet-accounts/skynet"
	"gitlab.com/NebulousLabs/errors"
	"go.mongodb.org/mongo-driver/bson"
	"go.mongodb.org/mongo-driver/bson/primitive"
)

// Upload ...
type Upload struct {
	ID         primitive.ObjectID `bson:"_id,omitempty" json:"id"`
	UserID     primitive.ObjectID `bson:"user_id,omitempty" json:"userId"`
	UploaderIP string             `bson:"uploader_ip" json:"uploaderIP"`
	SkylinkID  primitive.ObjectID `bson:"skylink_id,omitempty" json:"skylinkId"`
	Timestamp  time.Time          `bson:"timestamp" json:"timestamp"`
	Unpinned   bool               `bson:"unpinned" json:"-"`
}

// UploadResponse is the representation of an upload we send as response to
// the caller.
type UploadResponse struct {
	ID         string    `bson:"_id" json:"id"`
	Skylink    string    `bson:"skylink" json:"skylink"`
	Name       string    `bson:"name" json:"name"`
	Size       int64     `bson:"size" json:"size"`
	RawStorage int64     `bson:"raw_storage" json:"rawStorage"`
	Timestamp  time.Time `bson:"timestamp" json:"uploadedOn"`
}

// UnpinUploads unpins all uploads of this skylink by this user. Returns
// the number of unpinned uploads.
func (db *DB) UnpinUploads(ctx context.Context, skylink Skylink, user User) (int64, error) {
	if skylink.ID.IsZero() {
		return 0, ErrInvalidSkylink
	}
	if user.ID.IsZero() {
		return 0, errors.New("invalid user")
	}
	filter := bson.D{
		{"skylink_id", skylink.ID},
		{"user_id", user.ID},
		{"unpinned", false},
	}
	update := bson.M{"$set": bson.M{"unpinned": true}}
	ur, err := db.staticUploads.UpdateMany(ctx, filter, update)
	if err != nil {
		return 0, err
	}
	return ur.ModifiedCount, nil
}

// UploadByID fetches a single upload from the DB.
func (db *DB) UploadByID(ctx context.Context, id primitive.ObjectID) (*Upload, error) {
	var d Upload
	filter := bson.D{{"_id", id}}
	sr := db.staticUploads.FindOne(ctx, filter)
	err := sr.Decode(&d)
	if err != nil {
		return nil, err
	}
	return &d, nil
}

// UploadCreate registers a new upload and counts it towards the user's used
// storage.
func (db *DB) UploadCreate(ctx context.Context, user User, ip string, skylink Skylink) (*Upload, error) {
	if skylink.ID.IsZero() {
		return nil, errors.New("skylink doesn't exist")
	}
	up := Upload{
		UserID:     user.ID,
		UploaderIP: ip,
		SkylinkID:  skylink.ID,
		Timestamp:  time.Now().UTC(),
	}
	ior, err := db.staticUploads.InsertOne(ctx, up)
	if err != nil {
		return nil, err
	}
	up.ID = ior.InsertedID.(primitive.ObjectID)
	return &up, nil
}

// UploadsBySkylink fetches a page of uploads of this skylink and the total
// number of such uploads.
func (db *DB) UploadsBySkylink(ctx context.Context, skylink Skylink, offset, pageSize int) ([]UploadResponse, int, error) {
	if skylink.ID.IsZero() {
		return nil, 0, ErrInvalidSkylink
	}
	if err := validateOffsetPageSize(offset, pageSize); err != nil {
		return nil, 0, err
	}
	matchStage := bson.D{{"$match", bson.D{
		{"skylink_id", skylink.ID},
		{"unpinned", false},
	}}}
<<<<<<< HEAD
	opts := FindSkylinksOptions{
		Offset:   offset,
		PageSize: pageSize,
=======
	return db.uploadsBy(ctx, matchStage, offset, pageSize)
}

// UploadsBySkylinkID returns all uploads of the given skylink.
func (db *DB) UploadsBySkylinkID(ctx context.Context, slID primitive.ObjectID) ([]Upload, error) {
	if slID.IsZero() {
		return nil, ErrInvalidSkylink
	}
	c, err := db.staticUploads.Find(ctx, bson.M{"skylink_id": slID})
	if err != nil {
		return nil, err
	}
	uploads := make([]Upload, 0)
	err = c.All(ctx, &uploads)
	if err != nil {
		return nil, err
	}
	return uploads, nil
}

// UnpinUploads unpins all uploads of this skylink by this user. Returns
// the number of unpinned uploads.
func (db *DB) UnpinUploads(ctx context.Context, skylink Skylink, user User) (int64, error) {
	if skylink.ID.IsZero() {
		return 0, ErrInvalidSkylink
>>>>>>> d7c68f84
	}
	return db.uploadsBy(ctx, matchStage, opts)
}

// UploadsByUser fetches a page of uploads by this user and the total number of
// such uploads.
func (db *DB) UploadsByUser(ctx context.Context, user User, opts FindSkylinksOptions) ([]UploadResponse, int, error) {
	if user.ID.IsZero() {
		return nil, 0, errors.New("invalid user")
	}
	var matchStage bson.D
	if len(opts.SearchTerms) == 0 {
		matchStage = bson.D{{"$match", bson.D{
			{"user_id", user.ID},
			{"unpinned", false},
		}}}
		// If the client didn't specifically select ordering, we'll order by
		// timestamp in descending order.
		if opts.OrderByField == "" {
			opts.OrderByField = "timestamp"
			opts.OrderAsc = false
		}
	} else {
		matchStage = bson.D{{"$match", bson.D{
			{"$text", bson.D{
				{"$search", opts.SearchTerms},
			}},
			{"user_id", user.ID},
			{"unpinned", false},
		}}}
		// If the client didn't specifically select ordering, we'll order by
		// the most relevant result.
		if opts.OrderByField == "" {
			opts.OrderByField = "textScore"
			opts.OrderAsc = false
		}
	}
	// db.getCollection('skylinks').find({ $text: { $search: "lines logo" } }, { score: { $meta: "textScore" } }).sort( { score: { $meta: "textScore" } } )
	return db.uploadsBy(ctx, matchStage, opts)
}

// uploadsBy fetches a page of uploads, filtered by an arbitrary match criteria.
// It also reports the total number of records in the list.
func (db *DB) uploadsBy(ctx context.Context, matchStage bson.D, opts FindSkylinksOptions) ([]UploadResponse, int, error) {
	if err := validateOffsetPageSize(opts.Offset, opts.PageSize); err != nil {
		return nil, 0, err
	}
	cnt, err := db.count(ctx, db.staticUploads, matchStage)
	if err != nil || cnt == 0 {
		return []UploadResponse{}, 0, err
	}
	c, err := db.staticUploads.Aggregate(ctx, generateUploadsPipeline(matchStage, opts))
	if err != nil {
		return nil, 0, err
	}

	uploads := make([]UploadResponse, opts.PageSize)
	err = c.All(ctx, &uploads)
	if err != nil {
		return nil, 0, err
	}
	for ix := range uploads {
		uploads[ix].RawStorage = skynet.RawStorageUsed(uploads[ix].Size)
	}
	return uploads, int(cnt), nil
}

// validateOffsetPageSize returns an error if offset and/or page size are invalid.
func validateOffsetPageSize(offset, pageSize int) error {
	var errs []error
	if offset < 0 {
		errs = append(errs, errors.New("the offset must be non-negative"))
	}
	if pageSize < 1 {
		errs = append(errs, errors.New("the page size needs to be positive"))
	}
	return errors.Compose(errs...)
}<|MERGE_RESOLUTION|>--- conflicted
+++ resolved
@@ -98,12 +98,11 @@
 		{"skylink_id", skylink.ID},
 		{"unpinned", false},
 	}}}
-<<<<<<< HEAD
 	opts := FindSkylinksOptions{
 		Offset:   offset,
 		PageSize: pageSize,
-=======
-	return db.uploadsBy(ctx, matchStage, offset, pageSize)
+	}
+	return db.uploadsBy(ctx, matchStage, opts)
 }
 
 // UploadsBySkylinkID returns all uploads of the given skylink.
@@ -121,16 +120,6 @@
 		return nil, err
 	}
 	return uploads, nil
-}
-
-// UnpinUploads unpins all uploads of this skylink by this user. Returns
-// the number of unpinned uploads.
-func (db *DB) UnpinUploads(ctx context.Context, skylink Skylink, user User) (int64, error) {
-	if skylink.ID.IsZero() {
-		return 0, ErrInvalidSkylink
->>>>>>> d7c68f84
-	}
-	return db.uploadsBy(ctx, matchStage, opts)
 }
 
 // UploadsByUser fetches a page of uploads by this user and the total number of

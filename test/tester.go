--- conflicted
+++ resolved
@@ -620,8 +620,9 @@
 	if unit != "" {
 		queryParams.Set("unit", unit)
 	}
-<<<<<<< HEAD
-	return resp, r.StatusCode, nil
+	var resp database.UserStats
+	r, err := at.Request(http.MethodGet, "/user/stats", queryParams, nil, headers, &resp)
+	return resp, r.StatusCode, err
 }
 
 // UploadInfo performs a `GET /uploadinfo/:skylink` request.
@@ -655,9 +656,4 @@
 		return r.StatusCode, errors.New("unexpected status code")
 	}
 	return r.StatusCode, nil
-=======
-	var resp database.UserStats
-	r, err := at.Request(http.MethodGet, "/user/stats", queryParams, nil, headers, &resp)
-	return resp, r.StatusCode, err
->>>>>>> e405a976
 }
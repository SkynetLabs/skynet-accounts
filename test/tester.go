--- conflicted
+++ resolved
@@ -226,10 +226,9 @@
 	if err != nil {
 		return nil, nil, err
 	}
-<<<<<<< HEAD
 	for name, val := range headers {
 		req.Header.Set(name, val)
-=======
+	}
 	return at.executeRequest(req)
 }
 
@@ -240,7 +239,6 @@
 func (at *AccountsTester) executeRequest(req *http.Request) (*http.Response, []byte, error) {
 	if req == nil {
 		return nil, nil, errors.New("invalid request")
->>>>>>> c1b7444c
 	}
 	if at.Cookie != nil {
 		req.Header.Set("Cookie", at.Cookie.String())
@@ -253,7 +251,6 @@
 	if err != nil {
 		return nil, nil, err
 	}
-<<<<<<< HEAD
 	return processResponse(r)
 }
 
@@ -279,8 +276,6 @@
 //
 // NOTE: The Body of the returned response is already read and closed.
 func processResponse(r *http.Response) (*http.Response, []byte, error) {
-=======
->>>>>>> c1b7444c
 	body, err := ioutil.ReadAll(r.Body)
 	_ = r.Body.Close()
 	// For convenience, whenever we have a non-OK status we'll wrap it in an

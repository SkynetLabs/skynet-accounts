--- conflicted
+++ resolved
@@ -532,13 +532,8 @@
 	}
 
 	// Register a small download.
-<<<<<<< HEAD
-	smallDownload := int64(1 + fastrand.Intn(4*skynet.MiB))
+	smallDownload := int64(1 + fastrand.Intn(4*skynet.MB))
 	err = db.DownloadCreate(ctx, u, *skylinkSmall, smallDownload)
-=======
-	smallDownload := int64(1 + fastrand.Intn(4*skynet.MB))
-	err = db.DownloadCreate(ctx, *u, *skylinkSmall, smallDownload)
->>>>>>> 2e14ef65
 	if err != nil {
 		t.Fatal("Failed to download.", err)
 	}
@@ -557,13 +552,8 @@
 			stats.BandwidthDownloads, stats.BandwidthDownloads/skynet.MB)
 	}
 	// Register a big download.
-<<<<<<< HEAD
-	bigDownload := int64(100*skynet.MiB + fastrand.Intn(4*skynet.MiB))
+	bigDownload := int64(100*skynet.MB + fastrand.Intn(4*skynet.MB))
 	err = db.DownloadCreate(ctx, u, *skylinkBig, bigDownload)
-=======
-	bigDownload := int64(100*skynet.MB + fastrand.Intn(4*skynet.MB))
-	err = db.DownloadCreate(ctx, *u, *skylinkBig, bigDownload)
->>>>>>> 2e14ef65
 	if err != nil {
 		t.Fatal("Failed to download.", err)
 	}

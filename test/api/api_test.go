--- conflicted
+++ resolved
@@ -208,26 +208,14 @@
 	if ul.TierName != database.UserLimits[database.TierPremium20].TierName {
 		t.Fatalf("Expected tier name '%s', got '%s'", database.UserLimits[database.TierPremium20].TierName, ul.TierName)
 	}
-<<<<<<< HEAD
 	if ul.TierID != database.TierPremium20 {
 		t.Fatalf("Expected tier id '%d', got '%d'", database.TierPremium20, ul.TierID)
 	}
+	if ul.TierName != database.UserLimits[database.TierPremium20].TierName {
+		t.Fatalf("Expected tier name '%s', got '%s'", database.UserLimits[database.TierPremium20].TierName, ul.TierName)
+	}
 	if ul.UploadBandwidth != database.UserLimits[database.TierPremium20].UploadBandwidth {
 		t.Fatalf("Expected upload bandwidth '%d', got '%d'", database.UserLimits[database.TierPremium20].UploadBandwidth, ul.UploadBandwidth)
-=======
-	if ul.TierName != database.UserLimits[database.TierPremium20].TierName {
-		t.Fatalf("Expected tier name '%s', got '%s'", database.UserLimits[database.TierPremium20].TierName, ul.TierName)
-	}
-	if ul.TierID != database.TierPremium20 {
-		t.Fatalf("Expected tier id '%d', got '%d'", database.TierPremium20, ul.TierID)
-	}
-	// Now set their SubscribedUntil in the future, so their subscription tier
-	// is active.
-	u.SubscribedUntil = time.Now().UTC().Add(365 * 24 * time.Hour)
-	err = at.DB.UserSave(at.Ctx, u.User)
-	if err != nil {
-		t.Fatal(err)
->>>>>>> c2d8a424
 	}
 	// Register a test upload that exceeds the user's allowed storage, so their
 	// QuotaExceeded flag will get raised.

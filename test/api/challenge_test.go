package api

import (
	"crypto/subtle"
	"encoding/hex"
	"encoding/json"
	"net/http"
	"net/url"
	"strings"
	"testing"

	"github.com/SkynetLabs/skynet-accounts/database"
	"github.com/SkynetLabs/skynet-accounts/test"
	"gitlab.com/NebulousLabs/fastrand"
	"go.sia.tech/siad/crypto"
	"golang.org/x/crypto/ed25519"
)

// testRegistration validates the registration challenge-response flow.
func testRegistration(t *testing.T, at *test.AccountsTester) {
	// Use the test's name as an email-compatible identifier.
	name := strings.ReplaceAll(t.Name(), "/", "_")
	sk, pk := crypto.GenerateKeyPair()

	// Request a challenge without a pubkey.
	r, b, _ := at.Get("/register", nil)
	if r.StatusCode != http.StatusBadRequest || !strings.Contains(string(b), "invalid pubKey provided") {
		t.Fatalf("Expected %d '%s', got %d '%s'",
			http.StatusBadRequest, "invalid pubKey provided", r.StatusCode, string(b))
	}

	// Request a challenge with an invalid pubkey.
	params := url.Values{}
	params.Add("pubKey", hex.EncodeToString(fastrand.Bytes(10)))
	r, b, _ = at.Get("/register", nil)
	if r.StatusCode != http.StatusBadRequest || !strings.Contains(string(b), "invalid pubKey provided") {
		t.Fatalf("Expected %d '%s', got %d '%s'",
			http.StatusBadRequest, "invalid pubKey provided", r.StatusCode, string(b))
	}

	// Request a challenge with a valid pubkey.
	params = url.Values{}
	pkStr := hex.EncodeToString(pk[:])
	params.Add("pubKey", pkStr)
	_, b, err := at.Get("/register", params)
	var chBytes []byte
	{
		var ch database.Challenge
		err = json.Unmarshal(b, &ch)
		if err != nil {
			t.Fatal("Failed to get a challenge:", err)
		}
		chBytes, err = hex.DecodeString(ch.Challenge)
		if err != nil {
			t.Fatal("Invalid challenge:", err)
		}
	}

<<<<<<< HEAD
=======
	// Try to solve it with the wrong type.
	response := append(chBytes, append([]byte(database.ChallengeTypeLogin), []byte(database.PortalName)...)...)
	params = url.Values{}
	params.Add("response", hex.EncodeToString(response))
	params.Add("signature", hex.EncodeToString(ed25519.Sign(sk[:], response)))
	r, b, _ = at.Post("/register", nil, params)
	if r.StatusCode != http.StatusBadRequest || !strings.Contains(string(b), "failed to validate challenge response") {
		t.Fatalf("Expected %d '%s', got %d '%s'",
			http.StatusBadRequest, "failed to validate challenge response", r.StatusCode, string(b))
	}

	// Try to solve it with an invalid type.
	response = append(chBytes, append([]byte("invalid_type"), []byte(database.PortalName)...)...)
	params = url.Values{}
	params.Add("response", hex.EncodeToString(response))
	params.Add("signature", hex.EncodeToString(ed25519.Sign(sk[:], response)))
	r, b, _ = at.Post("/register", nil, params)
	if r.StatusCode != http.StatusBadRequest || !strings.Contains(string(b), "invalid challenge type") {
		t.Fatalf("Expected %d '%s', got %d '%s'",
			http.StatusBadRequest, "invalid challenge type", r.StatusCode, string(b))
	}

	// Try to solve it with the wrong secret key.
	response = append(chBytes, append([]byte(database.ChallengeTypeRegister), []byte(database.PortalName)...)...)
	params = url.Values{}
	params.Add("response", hex.EncodeToString(response))
	params.Add("signature", hex.EncodeToString(ed25519.Sign(fastrand.Bytes(ed25519.PrivateKeySize), response)))
	r, b, _ = at.Post("/register", nil, params)
	if r.StatusCode != http.StatusBadRequest || !strings.Contains(string(b), "failed to validate challenge response") {
		t.Fatalf("Expected %d '%s', got %d '%s'",
			http.StatusBadRequest, "failed to validate challenge response", r.StatusCode, string(b))
	}

	// Try to solve the wrong challenge.
	wrongBytes := fastrand.Bytes(database.ChallengeSize)
	response = append(wrongBytes, append([]byte(database.ChallengeTypeRegister), []byte(database.PortalName)...)...)
	params = url.Values{}
	params.Add("response", hex.EncodeToString(response))
	params.Add("signature", hex.EncodeToString(ed25519.Sign(fastrand.Bytes(64), response)))
	r, b, _ = at.Post("/register", nil, params)
	if r.StatusCode != http.StatusBadRequest || !strings.Contains(string(b), "failed to validate challenge response") {
		t.Fatalf("Expected %d '%s', got %d '%s'",
			http.StatusBadRequest, "failed to validate challenge response", r.StatusCode, string(b))
	}

>>>>>>> 462e0337
	// Solve the challenge.
	response := append(chBytes, append([]byte(database.ChallengeTypeRegister), []byte(database.PortalName)...)...)
	params = url.Values{}
	params.Add("response", hex.EncodeToString(response))
	params.Add("signature", hex.EncodeToString(ed25519.Sign(sk[:], response)))
	params.Add("email", name+"@siasky.net")
	r, b, err = at.Post("/register", nil, params)
	if err != nil {
		t.Fatalf("Failed to register. Status %d, body '%s', error '%s'", r.StatusCode, string(b), err)
	}
	var u database.User
	err = json.Unmarshal(b, &u)
	if err != nil {
		t.Fatal("Failed to unmarshal returned user:", err)
	}
	if u.Email != params.Get("email") {
		t.Fatalf("Expected email '%s', got '%s'.", params.Get("email"), u.Email)
	}
	// Make sure the user exists in the database.
	u1, err := at.DB.UserByPubKey(at.Ctx, pk[:])
	if err != nil {
		t.Fatal("Failed to fetch user from DB:", err)
	}
	if u1.Email != params.Get("email") {
		t.Fatalf("Expected user with email '%s', got '%s'.", params.Get("email"), u1.Email)
	}

	// Try to request another registration challenge with the same pubkey.
	params = url.Values{}
	params.Add("pubKey", hex.EncodeToString(pk[:]))
	r, b, _ = at.Get("/register", params)
	if r.StatusCode != http.StatusBadRequest || !strings.Contains(string(b), "pubkey already registered") {
		t.Fatalf("Expected %d '%s', got %d '%s'",
			http.StatusBadRequest, "pubkey already registered", r.StatusCode, string(b))
	}
}

// testLogin validates the login challenge-response flow.
func testLogin(t *testing.T, at *test.AccountsTester) {
	// Use the test's name as an email-compatible identifier.
	name := strings.ReplaceAll(t.Name(), "/", "_")
	sk, pkk := crypto.GenerateKeyPair()
	var pk = database.PubKey(pkk[:])

	// Register a user via challenge-response, so we have a test user with a
	// pubkey that we can login with.
	params := url.Values{}
	params.Add("pubKey", pk.String())
	_, b, err := at.Get("/register", params)
	var ch database.Challenge
	err = json.Unmarshal(b, &ch)
	if err != nil {
		t.Fatal("Failed to get a challenge:", err)
	}
	chBytes, err := hex.DecodeString(ch.Challenge)
	if err != nil {
		t.Fatal("Invalid challenge:", err)
	}
	response := append(chBytes, append([]byte(database.ChallengeTypeRegister), []byte(database.PortalName)...)...)
	params = url.Values{}
	params.Add("response", hex.EncodeToString(response))
	params.Add("signature", hex.EncodeToString(ed25519.Sign(sk[:], response)))
	params.Add("email", name+"@siasky.net")
	r, b, err := at.Post("/register", nil, params)
	if err != nil {
		t.Fatalf("Failed to validate the response. Status %d, body '%s', error '%s'", r.StatusCode, string(b), err)
	}

	// Request a challenge without a pubkey.
	r, b, _ = at.Get("/login", nil)
	if r.StatusCode != http.StatusBadRequest || !strings.Contains(string(b), "invalid pubKey provided") {
		t.Fatalf("Expected %d '%s', got %d '%s'",
			http.StatusBadRequest, "invalid pubKey provided", r.StatusCode, string(b))
	}

	// Request a challenge with an invalid pubkey.
	params = url.Values{}
	params.Add("pubKey", hex.EncodeToString(fastrand.Bytes(10)))
	r, b, _ = at.Get("/login", params)
	if r.StatusCode != http.StatusBadRequest || !strings.Contains(string(b), "invalid pubKey provided") {
		t.Fatalf("Expected %d '%s', got %d '%s'",
			http.StatusBadRequest, "invalid pubKey provided", r.StatusCode, string(b))
	}

	// Request a challenge with a valid pubkey.
	params = url.Values{}
	params.Add("pubKey", pk.String())
	_, b, err = at.Get("/login", params)
	err = json.Unmarshal(b, &ch)
	if err != nil {
		t.Fatal("Failed to get a challenge:", err)
	}
	chBytes, err = hex.DecodeString(ch.Challenge)
	if err != nil {
		t.Fatal("Invalid challenge:", err)
	}

	// Solve the challenge.
	response = append(chBytes, append([]byte(database.ChallengeTypeLogin), []byte(database.PortalName)...)...)
	params = url.Values{}
	params.Add("response", hex.EncodeToString(response))
	params.Add("signature", hex.EncodeToString(ed25519.Sign(sk[:], response)))
	params.Add("email", name+"@siasky.net")
	r, b, err = at.Post("/login", nil, params)
	if err != nil {
		t.Fatalf("Failed to login. Status %d, body '%s', error '%s'", r.StatusCode, string(b), err)
	}
	// Make sure we have a valid cookie returned and that it's for the same user.
	at.Cookie = test.ExtractCookie(r)
	_, b, err = at.Get("/user", nil)
	if err != nil {
		t.Fatalf("Failed to fetch user with the given cookie: '%s', error '%s'", string(b), err)
	}
	var u database.User
	err = json.Unmarshal(b, &u)
	if err != nil {
		t.Fatal("Failed to parse user:", err)
	}
	if u.Email != params.Get("email") {
		t.Fatalf("Expected user with email %s, got %s", params.Get("email"), u.Email)
	}
}

// testUserUpdatePubKey tests the ability of update user's pubKey.
func testUserUpdatePubKey(t *testing.T, at *test.AccountsTester) {
	name := strings.ReplaceAll(t.Name(), "/", "_")
	u, c, err := test.CreateUserAndLogin(at, name)
	if err != nil {
		t.Fatal("Failed to create a user and log in:", err)
	}
	defer func() {
		if err = u.Delete(at.Ctx); err != nil {
			t.Error(err)
		}
	}()
	at.Cookie = c
	defer func() { at.Cookie = nil }()

	// Request a challenge without a pubkey.
	r, b, _ := at.Get("/user/updatepubkey", nil)
	if r.StatusCode != http.StatusBadRequest || !strings.Contains(string(b), "invalid pubKey provided") {
		t.Fatalf("Expected %d '%s', got %d '%s'",
			http.StatusBadRequest, "invalid pubKey provided", r.StatusCode, string(b))
	}

	// Request a challenge with an invalid pubkey.
	params := url.Values{}
	params.Add("pubKey", hex.EncodeToString(fastrand.Bytes(10)))
	r, b, _ = at.Get("/user/updatepubkey", params)
	if r.StatusCode != http.StatusBadRequest || !strings.Contains(string(b), "invalid pubKey provided") {
		t.Fatalf("Expected %d '%s', got %d '%s'",
			http.StatusBadRequest, "invalid pubKey provided", r.StatusCode, string(b))
	}

	// Request a challenge with a pubKey that belongs to another user.
	_, pk2 := crypto.GenerateKeyPair()
	_, err = at.DB.UserCreatePK(at.Ctx, name+"_other@siasky.net", "", name+"_other_sub", pk2[:], database.TierFree)
	if err != nil {
		t.Fatal(err)
	}
	params = url.Values{}
	params.Add("pubKey", hex.EncodeToString(pk2[:]))
	r, b, _ = at.Get("/user/updatepubkey", params)
	if r.StatusCode != http.StatusBadRequest || !strings.Contains(string(b), "pubkey already registered") {
		t.Fatalf("Expected %d '%s', got %d '%s'",
			http.StatusBadRequest, "pubkey already registered", r.StatusCode, string(b))
	}

	// Request a challenge for setting the user's pubKey.
	sk, pk := crypto.GenerateKeyPair()
	params = url.Values{}
<<<<<<< HEAD
	params.Add("pubKey", hex.EncodeToString(pk[:]))
	_, b, err = at.Get("/user/updatepubkey", params)
	var ch database.Challenge
	err = json.Unmarshal(b, &ch)
	if err != nil {
		t.Fatal("Failed to get a challenge:", err)
	}
	chBytes, err := hex.DecodeString(ch.Challenge)
	if err != nil {
		t.Fatal("Invalid challenge:", err)
	}

	// Try to solve it without passing the solution.
	r, b, err = at.Post("/user/updatepubkey", nil, params)
	if r.StatusCode != http.StatusBadRequest || !strings.Contains(string(b), "missing or invalid challenge response") {
		t.Fatalf("Expected %d '%s', got %d '%s'",
			http.StatusBadRequest, "missing or invalid challenge response", r.StatusCode, string(b))
=======
	params.Add("response", hex.EncodeToString(response))
	params.Add("signature", hex.EncodeToString(ed25519.Sign(fastrand.Bytes(ed25519.PrivateKeySize), response)))
	r, b, _ = at.Post("/login", nil, params)
	if r.StatusCode != http.StatusUnauthorized {
		t.Fatalf("Expected %d , got %d '%s', error '%s'",
			http.StatusUnauthorized, r.StatusCode, string(b), err)
>>>>>>> 462e0337
	}

	// Try to solve it without being logged in.
	at.Cookie = nil
	response := append(chBytes, append([]byte(database.ChallengeTypeUpdate), []byte(database.PortalName)...)...)
	params = url.Values{}
	params.Add("response", hex.EncodeToString(response))
	params.Add("signature", hex.EncodeToString(ed25519.Sign(sk[:], response)))
<<<<<<< HEAD
	r, b, _ = at.Post("/user/updatepubkey", nil, params)
=======
	r, b, _ = at.Post("/login", nil, params)
>>>>>>> 462e0337
	if r.StatusCode != http.StatusUnauthorized {
		t.Fatalf("Expected %d , got %d '%s', error '%s'",
			http.StatusUnauthorized, r.StatusCode, string(b), err)
	}

	// Try to solve the challenge while logged in as a different user.
	// NOTE: This will consume the challenge and the user will need to request
	// a new one.
	r, _, err = at.CreateUserPost(name+"_user3@siasky.net", name+"_pass")
	if err != nil {
		t.Fatal(err)
	}
	at.Cookie = test.ExtractCookie(r)
	r, b, err = at.Post("/user/updatepubkey", nil, params)
	if r.StatusCode != http.StatusBadRequest || !strings.Contains(string(b), "user's sub doesn't match update sub") {
		t.Fatalf("Expected %d '%s', got %d '%s'",
			http.StatusBadRequest, "user's sub doesn't match update sub", r.StatusCode, string(b))
	}

	// Request a new challenge with the original test user.
	at.Cookie = c
	params = url.Values{}
	params.Add("pubKey", hex.EncodeToString(pk[:]))
	_, b, err = at.Get("/user/updatepubkey", params)
	err = json.Unmarshal(b, &ch)
	if err != nil {
		t.Fatal("Failed to get a challenge:", err)
	}
	chBytes, err = hex.DecodeString(ch.Challenge)
	if err != nil {
		t.Fatal("Invalid challenge:", err)
	}

	// Solve the challenge.
	response = append(chBytes, append([]byte(database.ChallengeTypeUpdate), []byte(database.PortalName)...)...)
	params = url.Values{}
	params.Add("response", hex.EncodeToString(response))
	params.Add("signature", hex.EncodeToString(ed25519.Sign(sk[:], response)))
	r, b, err = at.Post("/user/updatepubkey", nil, params)
	if err != nil {
		t.Fatalf("Failed to confirm the update. Status %d, body '%s', error '%s'", r.StatusCode, string(b), err)
	}
<<<<<<< HEAD

	// Make sure the user's pubKey is properly set.
	u3, err := at.DB.UserBySub(at.Ctx, u.Sub, false)
=======
	// Make sure we have a valid cookie returned and that it's for the same user.
	at.Cookie = test.ExtractCookie(r)
	_, b, err = at.Get("/user", nil)
	if err != nil {
		t.Fatalf("Failed to fetch user with the given cookie: '%s', error '%s'", string(b), err)
	}
	var u2 database.User
	err = json.Unmarshal(b, &u2)
>>>>>>> 462e0337
	if err != nil {
		t.Fatal(err)
	}
<<<<<<< HEAD
	if subtle.ConstantTimeCompare(u3.PubKey, pk[:]) != 1 {
		t.Fatalf("Expected pubKey '%s', got '%s',", hex.EncodeToString(pk[:]), hex.EncodeToString(u3.PubKey))
=======
	if u2.Email != params.Get("email") {
		t.Fatalf("Expected user with email %s, got %s", params.Get("email"), u2.Email)
>>>>>>> 462e0337
	}
}<|MERGE_RESOLUTION|>--- conflicted
+++ resolved
@@ -56,54 +56,6 @@
 		}
 	}
 
-<<<<<<< HEAD
-=======
-	// Try to solve it with the wrong type.
-	response := append(chBytes, append([]byte(database.ChallengeTypeLogin), []byte(database.PortalName)...)...)
-	params = url.Values{}
-	params.Add("response", hex.EncodeToString(response))
-	params.Add("signature", hex.EncodeToString(ed25519.Sign(sk[:], response)))
-	r, b, _ = at.Post("/register", nil, params)
-	if r.StatusCode != http.StatusBadRequest || !strings.Contains(string(b), "failed to validate challenge response") {
-		t.Fatalf("Expected %d '%s', got %d '%s'",
-			http.StatusBadRequest, "failed to validate challenge response", r.StatusCode, string(b))
-	}
-
-	// Try to solve it with an invalid type.
-	response = append(chBytes, append([]byte("invalid_type"), []byte(database.PortalName)...)...)
-	params = url.Values{}
-	params.Add("response", hex.EncodeToString(response))
-	params.Add("signature", hex.EncodeToString(ed25519.Sign(sk[:], response)))
-	r, b, _ = at.Post("/register", nil, params)
-	if r.StatusCode != http.StatusBadRequest || !strings.Contains(string(b), "invalid challenge type") {
-		t.Fatalf("Expected %d '%s', got %d '%s'",
-			http.StatusBadRequest, "invalid challenge type", r.StatusCode, string(b))
-	}
-
-	// Try to solve it with the wrong secret key.
-	response = append(chBytes, append([]byte(database.ChallengeTypeRegister), []byte(database.PortalName)...)...)
-	params = url.Values{}
-	params.Add("response", hex.EncodeToString(response))
-	params.Add("signature", hex.EncodeToString(ed25519.Sign(fastrand.Bytes(ed25519.PrivateKeySize), response)))
-	r, b, _ = at.Post("/register", nil, params)
-	if r.StatusCode != http.StatusBadRequest || !strings.Contains(string(b), "failed to validate challenge response") {
-		t.Fatalf("Expected %d '%s', got %d '%s'",
-			http.StatusBadRequest, "failed to validate challenge response", r.StatusCode, string(b))
-	}
-
-	// Try to solve the wrong challenge.
-	wrongBytes := fastrand.Bytes(database.ChallengeSize)
-	response = append(wrongBytes, append([]byte(database.ChallengeTypeRegister), []byte(database.PortalName)...)...)
-	params = url.Values{}
-	params.Add("response", hex.EncodeToString(response))
-	params.Add("signature", hex.EncodeToString(ed25519.Sign(fastrand.Bytes(64), response)))
-	r, b, _ = at.Post("/register", nil, params)
-	if r.StatusCode != http.StatusBadRequest || !strings.Contains(string(b), "failed to validate challenge response") {
-		t.Fatalf("Expected %d '%s', got %d '%s'",
-			http.StatusBadRequest, "failed to validate challenge response", r.StatusCode, string(b))
-	}
-
->>>>>>> 462e0337
 	// Solve the challenge.
 	response := append(chBytes, append([]byte(database.ChallengeTypeRegister), []byte(database.PortalName)...)...)
 	params = url.Values{}
@@ -275,13 +227,12 @@
 	// Request a challenge for setting the user's pubKey.
 	sk, pk := crypto.GenerateKeyPair()
 	params = url.Values{}
-<<<<<<< HEAD
 	params.Add("pubKey", hex.EncodeToString(pk[:]))
-	_, b, err = at.Get("/user/updatepubkey", params)
+	r, b, err = at.Get("/user/updatepubkey", params)
 	var ch database.Challenge
 	err = json.Unmarshal(b, &ch)
-	if err != nil {
-		t.Fatal("Failed to get a challenge:", err)
+	if err != nil || r.StatusCode != http.StatusOK {
+		t.Fatalf("Failed to get a challenge. Status '%s', body '%s', error '%s'", r.Status, string(b), err)
 	}
 	chBytes, err := hex.DecodeString(ch.Challenge)
 	if err != nil {
@@ -289,18 +240,10 @@
 	}
 
 	// Try to solve it without passing the solution.
-	r, b, err = at.Post("/user/updatepubkey", nil, params)
+	r, b, _ = at.Post("/user/updatepubkey", nil, params)
 	if r.StatusCode != http.StatusBadRequest || !strings.Contains(string(b), "missing or invalid challenge response") {
 		t.Fatalf("Expected %d '%s', got %d '%s'",
 			http.StatusBadRequest, "missing or invalid challenge response", r.StatusCode, string(b))
-=======
-	params.Add("response", hex.EncodeToString(response))
-	params.Add("signature", hex.EncodeToString(ed25519.Sign(fastrand.Bytes(ed25519.PrivateKeySize), response)))
-	r, b, _ = at.Post("/login", nil, params)
-	if r.StatusCode != http.StatusUnauthorized {
-		t.Fatalf("Expected %d , got %d '%s', error '%s'",
-			http.StatusUnauthorized, r.StatusCode, string(b), err)
->>>>>>> 462e0337
 	}
 
 	// Try to solve it without being logged in.
@@ -309,11 +252,7 @@
 	params = url.Values{}
 	params.Add("response", hex.EncodeToString(response))
 	params.Add("signature", hex.EncodeToString(ed25519.Sign(sk[:], response)))
-<<<<<<< HEAD
 	r, b, _ = at.Post("/user/updatepubkey", nil, params)
-=======
-	r, b, _ = at.Post("/login", nil, params)
->>>>>>> 462e0337
 	if r.StatusCode != http.StatusUnauthorized {
 		t.Fatalf("Expected %d , got %d '%s', error '%s'",
 			http.StatusUnauthorized, r.StatusCode, string(b), err)
@@ -323,11 +262,11 @@
 	// NOTE: This will consume the challenge and the user will need to request
 	// a new one.
 	r, _, err = at.CreateUserPost(name+"_user3@siasky.net", name+"_pass")
-	if err != nil {
-		t.Fatal(err)
+	if err != nil || r.StatusCode != http.StatusOK {
+		t.Fatal(r.Status, err)
 	}
 	at.Cookie = test.ExtractCookie(r)
-	r, b, err = at.Post("/user/updatepubkey", nil, params)
+	r, b, _ = at.Post("/user/updatepubkey", nil, params)
 	if r.StatusCode != http.StatusBadRequest || !strings.Contains(string(b), "user's sub doesn't match update sub") {
 		t.Fatalf("Expected %d '%s', got %d '%s'",
 			http.StatusBadRequest, "user's sub doesn't match update sub", r.StatusCode, string(b))
@@ -337,10 +276,10 @@
 	at.Cookie = c
 	params = url.Values{}
 	params.Add("pubKey", hex.EncodeToString(pk[:]))
-	_, b, err = at.Get("/user/updatepubkey", params)
+	r, b, err = at.Get("/user/updatepubkey", params)
 	err = json.Unmarshal(b, &ch)
-	if err != nil {
-		t.Fatal("Failed to get a challenge:", err)
+	if err != nil || r.StatusCode != http.StatusOK {
+		t.Fatal("Failed to get a challenge:", err, r.Status, string(b))
 	}
 	chBytes, err = hex.DecodeString(ch.Challenge)
 	if err != nil {
@@ -356,29 +295,13 @@
 	if err != nil {
 		t.Fatalf("Failed to confirm the update. Status %d, body '%s', error '%s'", r.StatusCode, string(b), err)
 	}
-<<<<<<< HEAD
 
 	// Make sure the user's pubKey is properly set.
 	u3, err := at.DB.UserBySub(at.Ctx, u.Sub, false)
-=======
-	// Make sure we have a valid cookie returned and that it's for the same user.
-	at.Cookie = test.ExtractCookie(r)
-	_, b, err = at.Get("/user", nil)
-	if err != nil {
-		t.Fatalf("Failed to fetch user with the given cookie: '%s', error '%s'", string(b), err)
-	}
-	var u2 database.User
-	err = json.Unmarshal(b, &u2)
->>>>>>> 462e0337
 	if err != nil {
 		t.Fatal(err)
 	}
-<<<<<<< HEAD
 	if subtle.ConstantTimeCompare(u3.PubKey, pk[:]) != 1 {
 		t.Fatalf("Expected pubKey '%s', got '%s',", hex.EncodeToString(pk[:]), hex.EncodeToString(u3.PubKey))
-=======
-	if u2.Email != params.Get("email") {
-		t.Fatalf("Expected user with email %s, got %s", params.Get("email"), u2.Email)
->>>>>>> 462e0337
 	}
 }
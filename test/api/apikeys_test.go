package api

import (
	"net/http"
<<<<<<< HEAD
=======
	"strings"
>>>>>>> a673b7b8
	"testing"

	"github.com/SkynetLabs/skynet-accounts/api"
	"github.com/SkynetLabs/skynet-accounts/database"
	"github.com/SkynetLabs/skynet-accounts/test"
	"gitlab.com/NebulousLabs/fastrand"
	"go.sia.tech/siad/modules"
)

// testPrivateAPIKeysFlow validates the creation, listing, and deletion of private
// API keys.
func testPrivateAPIKeysFlow(t *testing.T, at *test.AccountsTester) {
	name := test.DBNameForTest(t.Name())
	r, body, err := at.UserPOST(name+"@siasky.net", name+"_pass")
	if err != nil {
		t.Fatal(err, string(body))
	}
	at.SetCookie(test.ExtractCookie(r))

	// List all API keys this user has. Expect the list to be empty.
	aks, _, err := at.UserAPIKeysLIST()
	if err != nil {
		t.Fatal(err, string(body))
	}
	if len(aks) > 0 {
		t.Fatalf("Expected an empty list of API keys, got %+v.", aks)
	}

	// Create a new API key.
	ak1, _, err := at.UserAPIKeysPOST(api.APIKeyPOST{Name: "one"})
	if err != nil {
		t.Fatal(err, string(body))
	}
	// Make sure the API key is private.
	if ak1.Public {
		t.Fatal("Expected the API key to be private.")
	}
	if ak1.Name != "one" {
		t.Fatal("Unexpected name.")
	}

	// Create another API key.
	ak2, _, err := at.UserAPIKeysPOST(api.APIKeyPOST{})
	if err != nil {
		t.Fatal(err, string(body))
	}

	// List all API keys this user has. Expect to find both keys we created.
	aks, _, err = at.UserAPIKeysLIST()
	if err != nil {
		t.Fatal(err, string(body))
	}
	if len(aks) != 2 {
		t.Fatalf("Expected two API keys, got %+v.", aks)
	}
	if ak1.ID.Hex() != aks[0].ID.Hex() && ak1.ID.Hex() != aks[1].ID.Hex() {
		t.Fatalf("Missing key '%s'! Set: %+v", ak1.ID.Hex(), aks)
	}
	if ak2.ID.Hex() != aks[0].ID.Hex() && ak2.ID.Hex() != aks[1].ID.Hex() {
		t.Fatalf("Missing key '%s'! Set: %+v", ak2.ID.Hex(), aks)
	}
	if aks[0].Name != "one" && aks[1].Name != "one" {
		t.Fatalf("Expected one of the two keys to be named 'one', got %+v", aks)
	}

	// Delete an API key.
	status, err := at.UserAPIKeysDELETE(ak1.ID)
	if err != nil || status != http.StatusNoContent {
		t.Fatal(err, status)
	}
	// List all API keys this user has. Expect to find only the second one.
	aks, _, err = at.UserAPIKeysLIST()
	if err != nil {
		t.Fatal(err, string(body))
	}
	if len(aks) != 1 {
		t.Fatalf("Expected one API key, got %+v.", aks)
	}
	if ak2.ID.Hex() != aks[0].ID.Hex() {
		t.Fatalf("Missing key '%s'! Set: %+v", ak2.ID.Hex(), aks)
	}

	// Try to delete the same key again. Expect a 404.
	status, _ = at.UserAPIKeysDELETE(ak1.ID)
	if status != http.StatusNotFound {
		t.Fatalf("Expected status 404, got %d.", status)
	}
}

// testPrivateAPIKeysUsage makes sure that we can use API keys to make API calls.
func testPrivateAPIKeysUsage(t *testing.T, at *test.AccountsTester) {
	name := test.DBNameForTest(t.Name())
	// Create a test user.
	email := name + "@siasky.net"
	r, _, err := at.UserPOST(email, name+"_pass")
	if err != nil {
		t.Fatal(err)
	}
	at.SetCookie(test.ExtractCookie(r))
	// Get the user and create a test upload, so the stats won't be all zeros.
	u, err := at.DB.UserByEmail(at.Ctx, email)
	if err != nil {
		t.Fatal(err)
	}
	uploadSize := int64(fastrand.Intn(int(modules.SectorSize / 2)))
	_, _, err = test.CreateTestUpload(at.Ctx, at.DB, *u, uploadSize)
	if err != nil {
		t.Fatal(err)
	}
	// Create a new API key.
	akWithKey, _, err := at.UserAPIKeysPOST(api.APIKeyPOST{})
	if err != nil {
		t.Fatal(err)
	}
	// Stop using the cookie, so we can test the API key.
	at.ClearCredentials()
<<<<<<< HEAD
	// Get user stats with an API key. The main thing we want to see here is
	// whether we get an `Unauthorized` error or not but we'll validate the
	// stats as well.
	at.SetAPIKey(akWithKey.Key.String())
	us, _, err := at.UserStats("", nil)
	if err != nil {
		t.Fatal(err)
=======
	// Get user stats without a cookie or headers - pass the API key via a query
	// variable. The main thing we want to see here is whether we get
	// an `Unauthorized` error or not but we'll validate the stats as well.
	h := map[string]string{
		api.APIKeyHeader: akWithKey.Key.String(),
>>>>>>> a673b7b8
	}
	ulg, _, err := at.UserLimits("", h)
	if ulg.TierID != database.TierFree {
		t.Fatal("Unexpected user tier.")
	}
}

// testPublicAPIKeysFlow validates the creation, listing, and deletion of public
// API keys.
func testPublicAPIKeysFlow(t *testing.T, at *test.AccountsTester) {
	name := test.DBNameForTest(t.Name())
	r, body, err := at.UserPOST(name+"@siasky.net", name+"_pass")
	if err != nil {
		t.Fatal(err, string(body))
	}
	at.SetCookie(test.ExtractCookie(r))

	sl1 := "AQAh2vxStoSJ_M9tWcTgqebUWerCAbpMfn9xxa9E29UOuw"
	sl2 := "AADDE7_5MJyl1DKyfbuQMY_XBOBC9bR7idiU6isp6LXxEw"

	// List all API keys this user has. Expect the list to be empty.
	aks, _, err := at.UserAPIKeysLIST()
	if err != nil {
		t.Fatal(err)
	}
	if len(aks) > 0 {
		t.Fatalf("Expected an empty list of API keys, got %+v.", aks)
	}
	// Create a public API key.
	akPost := api.APIKeyPOST{
		Public:   true,
		Skylinks: []string{sl1},
	}
	akr, s, err := at.UserAPIKeysPOST(akPost)
	if err != nil || s != http.StatusOK {
		t.Fatal(err)
	}
	// List all API keys again. Expect to find a key.
	aks, _, err = at.UserAPIKeysLIST()
	if err != nil {
		t.Fatal(err)
	}
	if len(aks) != 1 {
		t.Fatalf("Expected one API key, got %d.", len(aks))
	}
	if aks[0].Skylinks[0] != sl1 {
		t.Fatal("Unexpected skylinks list", aks[0].Skylinks)
	}
	// Update a public API key. Expect to go from sl1 to sl2.
	s, err = at.UserAPIKeysPUT(akr.ID, api.APIKeyPUT{Skylinks: []string{sl2}})
	if err != nil {
		t.Fatal(err)
	}
	// Get the key and verify the change.
	akr1, _, err := at.UserAPIKeysGET(akr.ID)
	if err != nil {
		t.Fatal(err, string(body))
	}
	if akr1.Skylinks[0] != sl2 {
		t.Fatal("Unexpected skylinks list", aks[0].Skylinks)
	}
	// Patch a public API key. Expect to go from sl2 to sl1.
	akPatch := api.APIKeyPATCH{
		Add:    []string{sl1},
		Remove: []string{sl2},
	}
	s, err = at.UserAPIKeysPATCH(akr.ID, akPatch)
	if err != nil {
		t.Fatal(err)
	}
	// List and verify the change.
	aks, _, err = at.UserAPIKeysLIST()
	if err != nil {
		t.Fatal(err, string(body))
	}
	if len(aks) != 1 {
		t.Fatalf("Expected one API key, got %d.", len(aks))
	}
	if aks[0].Skylinks[0] != sl1 {
		t.Fatal("Unexpected skylinks list", aks[0].Skylinks)
	}
	// Delete a public API key.
	status, err := at.UserAPIKeysDELETE(akr.ID)
	if err != nil || status != http.StatusNoContent {
		t.Fatal(err, status)
	}
	// List and verify the change.
	aks, _, err = at.UserAPIKeysLIST()
	if err != nil {
		t.Fatal(err, string(body))
	}
	if len(aks) != 0 {
		t.Fatalf("Expected no API keys, got %d.", len(aks))
	}
	// Delete the same key again. Expect a 404.
	status, err = at.UserAPIKeysDELETE(akr.ID)
	if status != http.StatusNotFound {
		t.Fatal("Expected status 404, got", status)
	}
}

// testPublicAPIKeysUsage makes sure that we can use public API keys to make
// GET requests to covered skylinks and that we cannot use them for other
// requests.
func testPublicAPIKeysUsage(t *testing.T, at *test.AccountsTester) {
	name := test.DBNameForTest(t.Name())
	// Create a test user.
	email := name + "@siasky.net"
	r, _, err := at.UserPOST(email, name+"_pass")
	if err != nil {
		t.Fatal(err)
	}
	at.SetCookie(test.ExtractCookie(r))
	// Get the user and create a test upload, so the stats won't be all zeros.
	u, err := at.DB.UserByEmail(at.Ctx, email)
	if err != nil {
		t.Fatal(err)
	}
	uploadSize := int64(fastrand.Intn(int(modules.SectorSize / 2)))
	sl, _, err := test.CreateTestUpload(at.Ctx, at.DB, *u, uploadSize)
	if err != nil {
		t.Fatal(err)
	}
	sl2, _, err := test.CreateTestUpload(at.Ctx, at.DB, *u, uploadSize)
	if err != nil {
		t.Fatal(err)
	}
	// Create a new public API key.
	apiKeyPOST := api.APIKeyPOST{
		Public:   true,
		Skylinks: []string{sl.Skylink},
	}
	pakWithKey, _, err := at.UserAPIKeysPOST(apiKeyPOST)
	if err != nil {
		t.Fatal(err)
	}
	// Stop using the cookie, use the public API key instead.
	at.SetAPIKey(pakWithKey.Key.String())
	// Try to fetch the user's stats with the new public API key.
	// Expect this to fail.
	_, _, err = at.UserStats("", nil)
	if err == nil {
		t.Fatal("Managed to get user stats with a public API key.")
	}
	// Get the user's limits for downloading a skylink covered by the public
	// API key. Expect to get TierFree values.
	ul, _, err := at.UserLimitsSkylink(sl.Skylink, "byte", "", nil)
	if err != nil {
		t.Fatal(err)
	}
	if ul.DownloadBandwidth != database.UserLimits[database.TierFree].DownloadBandwidth {
		t.Fatalf("Expected to get download bandwidth of %d, got %d", database.UserLimits[database.TierFree].DownloadBandwidth, ul.DownloadBandwidth)
	}
	// Get the user's limits for downloading a skylink that is not covered by
	// the public API key. Expect to get TierAnonymous values.
	ul, _, err = at.UserLimitsSkylink(sl2.Skylink, "byte", "", nil)
	if err != nil {
		t.Fatal(err)
	}
	if ul.DownloadBandwidth != database.UserLimits[database.TierAnonymous].DownloadBandwidth {
		t.Fatalf("Expected to get download bandwidth of %d, got %d", database.UserLimits[database.TierAnonymous].DownloadBandwidth, ul.DownloadBandwidth)
	}
	// Stop using the header, pass the skylink as a query parameter.
	at.ClearCredentials()
	// Get the user's limits without providing an API key.
	// Expect to get TierAnonymous values.
	ul, _, err = at.UserLimitsSkylink(sl.Skylink, "byte", pakWithKey.Key.String(), nil)
	if err != nil {
		t.Fatal(err)
	}
	if ul.DownloadBandwidth != database.UserLimits[database.TierAnonymous].DownloadBandwidth {
		t.Fatalf("Expected to get download bandwidth of %d, got %d", database.UserLimits[database.TierAnonymous].DownloadBandwidth, ul.DownloadBandwidth)
	}
}

// testPublicAPIKeysUsage makes sure that we can use public API keys to make
// GET requests to covered skylinks and that we cannot use them for other
// requests.
func testAPIKeysAcceptance(t *testing.T, at *test.AccountsTester) {
	name := test.DBNameForTest(t.Name())
	// Create a test user.
	r, _, err := at.CreateUserPost(name+"@siasky.net", name+"_pass")
	if err != nil {
		t.Fatal(err)
	}
	at.SetCookie(test.ExtractCookie(r))
	// Create a new private API key.
	pakWithKey, _, err := at.UserAPIKeysPOST(api.APIKeyPOST{})
	if err != nil {
		t.Fatal(err)
	}
	// Stop using the cookie, use the public API key instead.
	at.SetAPIKey(pakWithKey.Key.String())

	// Call all routes that shouldn't accept API keys and make sure they return
	// the right error.
	tests := []struct {
		verb     string
		endpoint string
	}{
		{verb: http.MethodPost, endpoint: "/logout"},
		{verb: http.MethodGet, endpoint: "/user"},
		{verb: http.MethodPut, endpoint: "/user"},
		{verb: http.MethodDelete, endpoint: "/user"},
		{verb: http.MethodGet, endpoint: "/user/stats"},
		{verb: http.MethodDelete, endpoint: "/user/pubkey/somePubKey"},
		{verb: http.MethodGet, endpoint: "/user/pubkey/register"},
		{verb: http.MethodPost, endpoint: "/user/pubkey/register"},
		{verb: http.MethodGet, endpoint: "/user/uploads"},
		{verb: http.MethodDelete, endpoint: "/user/uploads/someSkylink"},
		{verb: http.MethodGet, endpoint: "/user/downloads"},
		{verb: http.MethodPost, endpoint: "/user/apikeys"},
		{verb: http.MethodGet, endpoint: "/user/apikeys"},
		{verb: http.MethodGet, endpoint: "/user/apikeys/someId"},
		{verb: http.MethodPut, endpoint: "/user/apikeys/someId"},
		{verb: http.MethodPatch, endpoint: "/user/apikeys/someId"},
		{verb: http.MethodDelete, endpoint: "/user/apikeys/someId"},
		{verb: http.MethodPost, endpoint: "/user/reconfirm"},
	}

	var b []byte
	for _, tt := range tests {
		switch tt.verb {
		case http.MethodGet:
			r, b, err = at.Get(tt.endpoint, nil)
		case http.MethodPost:
			r, b, err = at.Post(tt.endpoint, nil, nil)
		case http.MethodPut:
			r, b, err = at.Put(tt.endpoint, nil, nil)
		case http.MethodPatch:
			r, b, err = at.Patch(tt.endpoint, nil, nil)
		case http.MethodDelete:
			r, b, err = at.Delete(tt.endpoint, nil)
		default:
			t.Fatalf("Invalid verb: %+v", tt)
		}
		if err == nil || r.StatusCode != http.StatusUnauthorized || !strings.Contains(string(b), api.ErrAPIKeyNotAllowed.Error()) {
			t.Fatalf("Expected error '%s' with status %d, got '%s' with status %d. Endpoint %s %s", api.ErrAPIKeyNotAllowed, http.StatusUnauthorized, err, r.StatusCode, tt.verb, tt.endpoint)
		}
	}
}<|MERGE_RESOLUTION|>--- conflicted
+++ resolved
@@ -2,10 +2,7 @@
 
 import (
 	"net/http"
-<<<<<<< HEAD
-=======
 	"strings"
->>>>>>> a673b7b8
 	"testing"
 
 	"github.com/SkynetLabs/skynet-accounts/api"
@@ -122,21 +119,11 @@
 	}
 	// Stop using the cookie, so we can test the API key.
 	at.ClearCredentials()
-<<<<<<< HEAD
-	// Get user stats with an API key. The main thing we want to see here is
-	// whether we get an `Unauthorized` error or not but we'll validate the
-	// stats as well.
-	at.SetAPIKey(akWithKey.Key.String())
-	us, _, err := at.UserStats("", nil)
-	if err != nil {
-		t.Fatal(err)
-=======
-	// Get user stats without a cookie or headers - pass the API key via a query
+	// Get user limits without a cookie or headers - pass the API key via a query
 	// variable. The main thing we want to see here is whether we get
-	// an `Unauthorized` error or not but we'll validate the stats as well.
+	// an `Unauthorized` error or not but we'll validate the limits as well.
 	h := map[string]string{
 		api.APIKeyHeader: akWithKey.Key.String(),
->>>>>>> a673b7b8
 	}
 	ulg, _, err := at.UserLimits("", h)
 	if ulg.TierID != database.TierFree {
@@ -318,7 +305,7 @@
 func testAPIKeysAcceptance(t *testing.T, at *test.AccountsTester) {
 	name := test.DBNameForTest(t.Name())
 	// Create a test user.
-	r, _, err := at.CreateUserPost(name+"@siasky.net", name+"_pass")
+	r, _, err := at.UserPOST(name+"@siasky.net", name+"_pass")
 	if err != nil {
 		t.Fatal(err)
 	}
@@ -361,15 +348,15 @@
 	for _, tt := range tests {
 		switch tt.verb {
 		case http.MethodGet:
-			r, b, err = at.Get(tt.endpoint, nil)
+			r, b, err = at.Request(http.MethodGet, tt.endpoint, nil, nil, nil)
 		case http.MethodPost:
-			r, b, err = at.Post(tt.endpoint, nil, nil)
+			r, b, err = at.Request(http.MethodPost, tt.endpoint, nil, nil, nil)
 		case http.MethodPut:
-			r, b, err = at.Put(tt.endpoint, nil, nil)
+			r, b, err = at.Request(http.MethodPut, tt.endpoint, nil, nil, nil)
 		case http.MethodPatch:
-			r, b, err = at.Patch(tt.endpoint, nil, nil)
+			r, b, err = at.Request(http.MethodPatch, tt.endpoint, nil, nil, nil)
 		case http.MethodDelete:
-			r, b, err = at.Delete(tt.endpoint, nil)
+			r, b, err = at.Request(http.MethodDelete, tt.endpoint, nil, nil, nil)
 		default:
 			t.Fatalf("Invalid verb: %+v", tt)
 		}

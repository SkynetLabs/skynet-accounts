package api

import (
	"encoding/hex"
	"encoding/json"
	"fmt"
	"net/http"
	"net/url"
	"reflect"
	"regexp"
	"strings"
	"testing"
	"time"

	"github.com/SkynetLabs/skynet-accounts/api"
	"github.com/SkynetLabs/skynet-accounts/database"
	"github.com/SkynetLabs/skynet-accounts/email"
	"github.com/SkynetLabs/skynet-accounts/jwt"
	"github.com/SkynetLabs/skynet-accounts/skynet"
	"github.com/SkynetLabs/skynet-accounts/test"
	"gitlab.com/NebulousLabs/errors"
	"gitlab.com/NebulousLabs/fastrand"
	"gitlab.com/SkynetLabs/skyd/skymodules"
	"go.mongodb.org/mongo-driver/bson"
	"go.mongodb.org/mongo-driver/mongo/options"
	"go.sia.tech/siad/build"
	"go.sia.tech/siad/crypto"
)

const (
	// Helper consts for checking the returned errors.
	badRequest   = "400 Bad Request"
	unauthorized = "401 Unauthorized"
)

type subtest struct {
	name string
	test func(t *testing.T, at *test.AccountsTester)
}

// TestHandlers is a meta test that sets up a test instance of accounts and runs
// a suite of tests that ensure all handlers behave as expected.
func TestHandlers(t *testing.T) {
	dbName := test.DBNameForTest(t.Name())
	at, err := test.NewAccountsTester(dbName)
	if err != nil {
		t.Fatal(err)
	}
	defer func() {
		if errClose := at.Close(); errClose != nil {
			t.Error(errors.AddContext(errClose, "failed to close account tester"))
		}
	}()

	// Specify subtests to run
	tests := []subtest{
		{name: "Health", test: testHandlerHealthGET},
		{name: "UserCreate", test: testHandlerUserPOST},
		{name: "LoginLogout", test: testHandlerLoginPOST},
		{name: "UserEdit", test: testUserPUT},
		{name: "UserAddPubKey", test: testUserAddPubKey},
		{name: "DeletePubKey", test: testUserDeletePubKey},
		{name: "UserDelete", test: testUserDELETE},
		{name: "UserLimits", test: testUserLimits},
		{name: "UserDeleteUploads", test: testUserUploadsDELETE},
		{name: "UserConfirmReconfirmEmail", test: testUserConfirmReconfirmEmailGET},
		{name: "UserAccountRecovery", test: testUserAccountRecovery},
		{name: "StandardTrackingFlow", test: testTrackingAndStats},
		{name: "StandardUserFlow", test: testUserFlow},
		{name: "Challenge-Response/Registration", test: testRegistration},
		{name: "Challenge-Response/Login", test: testLogin},
		{name: "PrivateAPIKeysFlow", test: testPrivateAPIKeysFlow},
		{name: "PrivateAPIKeysUsage", test: testPrivateAPIKeysUsage},
		{name: "PublicAPIKeysFlow", test: testPublicAPIKeysFlow},
		{name: "PublicAPIKeysUsage", test: testPublicAPIKeysUsage},
		{name: "APIKeysAcceptance", test: testAPIKeysAcceptance},
	}

	// Run subtests
	for _, tt := range tests {
		t.Run(tt.name, func(t *testing.T) {
			tt.test(t, at)
		})
	}
}

// testHandlerHealthGET tests the /health handler.
func testHandlerHealthGET(t *testing.T, at *test.AccountsTester) {
	status, _, err := at.HealthGet()
	if err != nil {
		t.Fatal(err)
	}
	// DBAlive should never be false because if we couldn't reach the DB, we
	// wouldn't have made it this far in the test.
	if !status.DBAlive {
		t.Fatal("DB down.")
	}
}

// testHandlerUserPOST tests user creation and login.
func testHandlerUserPOST(t *testing.T, at *test.AccountsTester) {
	// Use the test's name as an email-compatible identifier.
	name := test.DBNameForTest(t.Name())
	emailAddr := name + "@siasky.net"
	password := hex.EncodeToString(fastrand.Bytes(16))
	// Try to create a user with a missing email.
	bodyParams := url.Values{}
	bodyParams.Set("password", password)
	_, _, err := at.Post("/user", nil, bodyParams)
	if err == nil || !strings.Contains(err.Error(), badRequest) {
		t.Fatalf("Expected user creation to fail with '%s', got '%s'", badRequest, err)
	}
	// Try to create a user with an empty email.
	_, b, err := at.CreateUserPost("", "password")
	if err == nil || !strings.Contains(err.Error(), badRequest) {
		t.Fatalf("Expected user creation to fail with '%s', got '%s'. Body: '%s'", badRequest, err, string(b))
	}
	// Try to create a user with an invalid email.
	_, b, err = at.CreateUserPost("invalid", "password")
	if err == nil || !strings.Contains(err.Error(), badRequest) {
		t.Fatalf("Expected user creation to fail with '%s', got '%s'. Body: '%s'", badRequest, err, string(b))
	}
	// Try to create a user with an empty password.
	bodyParams = url.Values{}
	bodyParams.Set("email", emailAddr)
	_, b, err = at.Post("/user", nil, bodyParams)
	if err == nil || !strings.Contains(err.Error(), badRequest) {
		t.Fatalf("Expected user creation to fail with '%s', got '%s'. Body: '%s", badRequest, err, string(b))
	}
	// Create a user.
	_, b, err = at.CreateUserPost(emailAddr, password)
	if err != nil {
		t.Fatalf("User creation failed. Error: '%s'. Body: '%s' ", err.Error(), string(b))
	}
	// Make sure the user exists in the DB.
	u, err := at.DB.UserByEmail(at.Ctx, emailAddr)
	if err != nil {
		t.Fatal("Error while fetching the user from the DB. Error ", err.Error())
	}
	// Clean up the user after the test.
	defer func(user *database.User) {
		err = at.DB.UserDelete(at.Ctx, user)
		if err != nil {
			t.Errorf("Error while cleaning up user: %s", err.Error())
			return
		}
	}(u)
	// Log in with that user in order to make sure it exists.
	bodyParams = url.Values{}
	bodyParams.Set("email", emailAddr)
	bodyParams.Set("password", password)
	_, b, err = at.Post("/login", nil, bodyParams)
	if err != nil {
		t.Fatalf("Login failed. Error: '%s'. Body: '%s'", err.Error(), string(b))
	}
	// try to create a user with an already taken email
	_, b, err = at.CreateUserPost(emailAddr, "password")
	if err == nil || !strings.Contains(err.Error(), badRequest) {
		t.Fatalf("Expected user creation to fail with '%s', got '%s'. Body: '%s'", badRequest, err, string(b))
	}
}

// testHandlerLoginPOST tests the /login endpoint.
func testHandlerLoginPOST(t *testing.T, at *test.AccountsTester) {
	emailAddr := test.DBNameForTest(t.Name()) + "@siasky.net"
	password := hex.EncodeToString(fastrand.Bytes(16))
	bodyParams := url.Values{}
	bodyParams.Set("email", emailAddr)
	bodyParams.Set("password", password)
	// Try logging in with a non-existent user.
	_, _, err := at.Post("/login", nil, bodyParams)
	if err == nil || !strings.Contains(err.Error(), unauthorized) {
		t.Fatalf("Expected '%s', got '%s'", unauthorized, err)
	}
	u, err := test.CreateUser(at, emailAddr, password)
	if err != nil {
		t.Fatal(err)
	}
	defer func() {
		if err = u.Delete(at.Ctx); err != nil {
			t.Error(errors.AddContext(err, "failed to delete user in defer"))
		}
	}()
	// Login with an existing user.
	r, _, err := at.Post("/login", nil, bodyParams)
	if err != nil {
		t.Fatal(err)
	}
	// Make sure the response contains a login cookie.
	c := test.ExtractCookie(r)
	if c == nil {
		t.Fatal("Expected a cookie.")
	}
	// Make sure the returned cookie is usable for making requests.
	at.SetCookie(c)
	defer at.ClearCredentials()
	// Make sure the response contains a valid JWT.
	_, err = jwt.ValidateToken(r.Header.Get("Skynet-Token"))
	if err != nil {
		t.Fatal("Missing or invalid token. Error:", err)
	}
	_, b, err := at.Get("/user", nil)
	if err != nil || !strings.Contains(string(b), emailAddr) {
		t.Fatal("Expected to be able to fetch the user with this cookie.")
	}
	// test /logout while we're here.
	r, b, err = at.Post("/logout", nil, nil)
	if err != nil {
		t.Fatal(err, string(b))
	}
	// Expect the returned cookie to be already expired.
	at.SetCookie(test.ExtractCookie(r))
	if at.Cookie == nil {
		t.Fatal("Expected to have a cookie.")
	}
	if at.Cookie.Expires.After(time.Now().UTC()) {
		t.Fatal("Expected the cookie to have expired already.")
	}
	// Expect to be unable to get the user with this cookie.
	_, _, err = at.Get("/user", nil)
	if err == nil || !strings.Contains(err.Error(), unauthorized) {
		t.Fatal("Expected to be unable to fetch the user with this cookie. Error:", err)
	}
	// Try logging out again. This should fail with a 401.
	_, _, err = at.Post("/logout", nil, nil)
	if err == nil || !strings.Contains(err.Error(), unauthorized) {
		t.Fatalf("Expected %s, got %s", unauthorized, err)
	}
	// Try logging in with a bad password.
	bodyParams = url.Values{}
	bodyParams.Set("email", emailAddr)
	bodyParams.Set("password", "bad password")
	_, _, err = at.Post("/login", nil, bodyParams)
	if err == nil || !strings.Contains(err.Error(), unauthorized) {
		t.Fatalf("Expected '%s', got '%s'", unauthorized, err)
	}
}

// testUserPUT tests the PUT /user endpoint.
func testUserPUT(t *testing.T, at *test.AccountsTester) {
	name := test.DBNameForTest(t.Name())
	u, c, err := test.CreateUserAndLogin(at, name)
	if err != nil {
		t.Fatal("Failed to create a user and log in:", err)
	}
	defer func() {
		if err = u.Delete(at.Ctx); err != nil {
			t.Error(errors.AddContext(err, "failed to delete user in defer"))
			panic(err)
		}
	}()

	at.SetCookie(c)
	defer at.ClearCredentials()

	// Call unauthorized.
	at.ClearCredentials()
	_, _, err = at.Put("/user", nil, nil)
	if err == nil || !strings.Contains(err.Error(), unauthorized) {
		t.Fatalf("Expected error '%s', got '%s'", unauthorized, err)
	}
	at.SetCookie(c)
	// Update the user's Stripe ID.
	stripeID := name + "_stripe_id"
	_, b, err := at.UserPUT("", "", stripeID)
	if err != nil {
		t.Fatal(err, string(b))
	}
	var u2 database.User
	err = json.Unmarshal(b, &u2)
	if err != nil {
		t.Fatal(err)
	}
	if u2.StripeID != stripeID {
		t.Fatalf("Expected the user to have StripeID %s, got %s", stripeID, u2.StripeID)
	}
	// Try to update the StripeID again. Expect this to fail.
	r, b, err := at.UserPUT("", "", stripeID)
	if err == nil || !strings.Contains(err.Error(), "409 Conflict") || r.StatusCode != http.StatusConflict {
		t.Fatalf("Expected to get error '409 Conflict' and status 409, got '%s' and %d. Body: '%s'", err, r.StatusCode, string(b))
	}

	// Update the user's password with an empty one. Expect this to succeed but
	// not change anything.
	r, b, _ = at.UserPUT("", "", "")
	if r.StatusCode != http.StatusBadRequest {
		t.Fatalf("Expected 400 Bad Request, got %d", r.StatusCode)
	}
	// Fetch the user from the DB again and make sure their password hash hasn't
	// changed.
	uSamePassHash, err := at.DB.UserByID(at.Ctx, u.ID)
	if err != nil {
		t.Fatal(err)
	}
	if uSamePassHash.PasswordHash != u.PasswordHash {
		t.Fatal("Expected the user's password to not change but it did.")
	}
	pw := hex.EncodeToString(fastrand.Bytes(12))
	_, b, err = at.UserPUT("", pw, "")
	if err != nil {
		t.Fatal(err)
	}
	// Fetch the user from the DB again and make sure their password hash has
	// changed.
	uNewPassHash, err := at.DB.UserByID(at.Ctx, u.ID)
	if err != nil {
		t.Fatal(err)
	}
	if uNewPassHash.PasswordHash == u.PasswordHash {
		t.Fatal("Expected the user's password to change but it did not.")
	}
	// Check if we can login with the new password.
	params := url.Values{}
	params.Set("email", u.Email)
	params.Set("password", pw)
	// Try logging in with a non-existent user.
	_, _, err = at.Post("/login", nil, params)
	if err != nil {
		t.Fatal(err)
	}

	// Update the user's email.
	emailAddr := name + "_new@siasky.net"
	r, b, err = at.UserPUT(emailAddr, "", "")
	if err != nil || r.StatusCode != http.StatusOK {
		t.Fatal(r.StatusCode, string(b), err)
	}
	// Fetch the user from the DB because we want to be sure that their email
	// is marked as unconfirmed which is not reflected in the JSON
	// representation of the object.
	u3, err := at.DB.UserByEmail(at.Ctx, emailAddr)
	if err != nil {
		t.Fatal(err)
	}
	if u3.Email != emailAddr {
		t.Fatalf("Expected the user to have email %s, got %s", emailAddr, u3.Email)
	}
	if u3.EmailConfirmationToken == "" {
		t.Fatalf("Expected the user to have a non-empty confirmation token, got '%s'", u3.EmailConfirmationToken)
	}
	// Expect to find a confirmation email queued for sending.
	filer := bson.M{"to": emailAddr}
	_, msgs, err := at.DB.FindEmails(at.Ctx, filer, &options.FindOptions{})
	if err != nil {
		t.Fatal(err)
	}
	if len(msgs) != 1 || msgs[0].Subject != "Please verify your email address" {
		t.Fatal("Expected to find a single confirmation email but didn't.")
	}
}

// testUserDELETE tests the DELETE /user endpoint.
func testUserDELETE(t *testing.T, at *test.AccountsTester) {
	u, c, err := test.CreateUserAndLogin(at, t.Name())
	if err != nil {
		t.Fatal("Failed to create a user and log in:", err)
	}
	// Delete the user.
	at.SetCookie(c)
	defer at.ClearCredentials()
	r, _, err := at.Delete("/user", nil)
	if err != nil || r.StatusCode != http.StatusNoContent {
		t.Fatalf("Expected %d success, got %d '%s'", http.StatusNoContent, r.StatusCode, err)
	}
	// Make sure the use doesn't exist anymore.
	_, err = at.DB.UserByEmail(at.Ctx, u.Email)
	if !errors.Contains(err, database.ErrUserNotFound) {
		t.Fatalf("Expected error '%s', got '%s'.", database.ErrUserNotFound, err)
	}
	// Create the user again.
	u, c, err = test.CreateUserAndLogin(at, t.Name())
	if err != nil {
		t.Fatal("Failed to create a user and log in:", err)
	}
	// Create some data for this user.
	sl, _, err := test.CreateTestUpload(at.Ctx, at.DB, *u.User, 128)
	if err != nil {
		t.Fatal(err)
	}
	_, err = at.DB.DownloadCreate(at.Ctx, *u.User, *sl, 128)
	if err != nil {
		t.Fatal(err)
	}
	_, err = at.DB.RegistryWriteCreate(at.Ctx, *u.User)
	if err != nil {
		t.Fatal(err)
	}
	_, err = at.DB.RegistryReadCreate(at.Ctx, *u.User)
	if err != nil {
		t.Fatal(err)
	}
	// Try to delete the user without a cookie.
	at.ClearCredentials()
	r, _, _ = at.Delete("/user", nil)
	if r.StatusCode != http.StatusUnauthorized {
		t.Fatalf("Expected %d, got %d", http.StatusUnauthorized, r.StatusCode)
	}
	// Delete the user.
	at.SetCookie(c)
	defer at.ClearCredentials()
	r, _, err = at.Delete("/user", nil)
	if err != nil || r.StatusCode != http.StatusNoContent {
		t.Fatalf("Expected %d success, got %d '%s'", http.StatusNoContent, r.StatusCode, err)
	}
	// Make sure the user doesn't exist anymore.
	_, err = at.DB.UserByEmail(at.Ctx, u.Email)
	if !errors.Contains(err, database.ErrUserNotFound) {
		t.Fatalf("Expected error '%s', got '%s'.", database.ErrUserNotFound, err)
	}
	// Make sure that the data is gone.
	stats, err := at.DB.UserStats(at.Ctx, *u.User)
	if err != nil {
		t.Fatal(err)
	}
	if stats.NumUploads != 0 || stats.NumDownloads != 0 || stats.NumRegReads != 0 || stats.NumRegWrites != 0 {
		t.Fatalf("Expected all user stats to be zero, got uploads %d, downloads %d, registry reads %d, registry writes %d,",
			stats.NumUploads, stats.NumDownloads, stats.NumRegReads, stats.NumRegWrites)
	}
	// Try to delete the same user again.
	r, _, _ = at.Delete("/user", nil)
	if r.StatusCode != http.StatusUnauthorized {
		t.Fatalf("Expected %d, got %d.", http.StatusUnauthorized, r.StatusCode)
	}
}

// testUserLimits tests the /user/limits endpoint.
func testUserLimits(t *testing.T, at *test.AccountsTester) {
	u, c, err := test.CreateUserAndLogin(at, t.Name())
	if err != nil {
		t.Fatal("Failed to create a user and log in:", err)
	}
	defer func() {
		if err = u.Delete(at.Ctx); err != nil {
			t.Error(errors.AddContext(err, "failed to delete user in defer"))
		}
	}()
	at.SetCookie(c)
	defer at.ClearCredentials()

	// Create an API key for this user.
	akr, _, err := at.UserAPIKeysPOST(api.APIKeyPOST{})
	if err != nil {
		t.Fatal(err)
	}

	// Call /user/limits with a cookie. Expect FreeTier response.
	tl, _, err := at.UserLimits("byte", nil)
	if err != nil {
		t.Fatal(err)
	}
	if tl.TierID != database.TierFree {
		t.Fatalf("Expected to get the results for tier id %d, got %d", database.TierFree, tl.TierID)
	}
	if tl.TierName != database.UserLimits[database.TierFree].TierName {
		t.Fatalf("Expected tier name '%s', got '%s'", database.UserLimits[database.TierFree].TierName, tl.TierName)
	}
	if tl.DownloadBandwidth != database.UserLimits[database.TierFree].DownloadBandwidth {
		t.Fatalf("Expected download bandwidth '%d', got '%d'", database.UserLimits[database.TierFree].DownloadBandwidth, tl.DownloadBandwidth)
	}

	// Call /user/limits without a cookie. Expect FreeAnonymous response.
	at.ClearCredentials()
	tl, _, err = at.UserLimits("byte", nil)
	if err != nil {
		t.Fatal(err)
	}
	if tl.TierID != database.TierAnonymous {
		t.Fatalf("Expected to get the results for tier id %d, got %d", database.TierAnonymous, tl.TierID)
	}
	if tl.TierName != database.UserLimits[database.TierAnonymous].TierName {
		t.Fatalf("Expected tier name '%s', got '%s'", database.UserLimits[database.TierAnonymous].TierName, tl.TierName)
	}
	if tl.DownloadBandwidth != database.UserLimits[database.TierAnonymous].DownloadBandwidth {
		t.Fatalf("Expected download bandwidth '%d', got '%d'", database.UserLimits[database.TierAnonymous].DownloadBandwidth, tl.DownloadBandwidth)
	}

	// Call /user/limits with an API key. Expect TierFree response.
	tl, _, err = at.UserLimits("byte", map[string]string{api.APIKeyHeader: string(akr.Key)})
	if err != nil {
		t.Fatal(err)
	}
	if tl.TierName != database.UserLimits[database.TierFree].TierName {
		t.Fatalf("Expected to get the results for %s, got %s", database.UserLimits[database.TierFree].TierName, tl.TierName)
	}
	if tl.TierName != database.UserLimits[database.TierFree].TierName {
		t.Fatalf("Expected tier name '%s', got '%s'", database.UserLimits[database.TierFree].TierName, tl.TierName)
	}
	if tl.DownloadBandwidth != database.UserLimits[database.TierFree].DownloadBandwidth {
		t.Fatalf("Expected download bandwidth '%d', got '%d'", database.UserLimits[database.TierFree].DownloadBandwidth, tl.DownloadBandwidth)
	}

	// Create a new user which we'll use to test the quota limits. We can't use
	// the existing one because their status is already cached.
	u2, c, err := test.CreateUserAndLogin(at, t.Name()+"2")
	if err != nil {
		t.Fatal("Failed to create a user and log in:", err)
	}
	defer func() {
		if err = u2.Delete(at.Ctx); err != nil {
			t.Error(errors.AddContext(err, "failed to delete user in defer"))
		}
	}()
	at.SetCookie(c)
	defer at.ClearCredentials()
	// Upload a very large file, which exceeds the user's storage limit. This
	// should cause their QuotaExceed flag to go up and their speeds to drop to
	// anonymous levels. Their tier should remain Free.
	dbu2 := *u2.User
	filesize := database.UserLimits[database.TierFree].Storage + 1
	sl, _, err := test.CreateTestUpload(at.Ctx, at.DB, dbu2, filesize)
	if err != nil {
		t.Fatal(err)
	}
	// Make a specific call to trackUploadPOST in order to trigger the
	// checkUserQuotas method. This wil register the upload a second time but
	// that doesn't affect the test.
	_, err = at.TrackUpload(sl.Skylink, "")
	if err != nil {
		t.Fatal(err)
	}
	// We need to try this several times because we'll only get the right result
	// after the background goroutine that updates user's quotas has had time to
	// run.
	err = build.Retry(10, 200*time.Millisecond, func() error {
		// Check the user's limits. We expect the tier to be Free but the limits to
		// match Anonymous.
		tl, _, err = at.UserLimits("byte", nil)
		if err != nil {
			return errors.AddContext(err, "failed to call /user/limits")
		}
		if tl.TierID != database.TierFree {
			return fmt.Errorf("Expected to get the results for tier id %d, got %d", database.TierFree, tl.TierID)
		}
		if tl.TierName != database.UserLimits[database.TierFree].TierName {
			return fmt.Errorf("Expected tier name '%s', got '%s'", database.UserLimits[database.TierFree].TierName, tl.TierName)
		}
		if tl.DownloadBandwidth != database.UserLimits[database.TierAnonymous].DownloadBandwidth {
			return fmt.Errorf("Expected download bandwidth '%d', got '%d'", database.UserLimits[database.TierAnonymous].DownloadBandwidth, tl.DownloadBandwidth)
		}
		return nil
	})
	if err != nil {
		t.Fatal(err)
	}

	// Test the `unit` parameter. The only valid value is `byte`, anything else
	// is ignored and the results are returned in bits per second.
	tl, _, err = at.UserLimits("", nil)
	if err != nil {
		t.Fatal(err)
	}
	// Request it with an invalid value. Expect it to be ignored.
	tlBits, _, err := at.UserLimits("not-a-byte", nil)
	if err != nil {
		t.Fatal(err)
	}
	if tlBits.UploadBandwidth != tl.UploadBandwidth || tlBits.DownloadBandwidth != tl.DownloadBandwidth {
		t.Fatalf("Expected these to be equal. %+v, %+v", tl, tlBits)
	}
	tlBytes, _, err := at.UserLimits("byte", nil)
	if err != nil {
		t.Fatal(err)
	}
	if tlBytes.UploadBandwidth*8 != tl.UploadBandwidth || tlBytes.DownloadBandwidth*8 != tl.DownloadBandwidth {
		t.Fatalf("Invalid values in bytes. Values in bps: %+v, values in Bps: %+v", tl, tlBytes)
	}
	// Ensure we're not case-sensitive.
	tlBytes2, _, err := at.UserLimits("ByTe", nil)
	if err != nil {
		t.Fatal(err)
	}
	if tlBytes2.UploadBandwidth != tlBytes.UploadBandwidth || tlBytes2.DownloadBandwidth != tlBytes.DownloadBandwidth {
		t.Fatalf("Got different values for different capitalizations of 'byte'.\nValues for 'byte': %+v, values for 'ByTe': %+v", tlBytes, tlBytes2)
	}
}

// testUserUploadsDELETE tests the DELETE /user/uploads/:skylink endpoint.
func testUserUploadsDELETE(t *testing.T, at *test.AccountsTester) {
	u, c, err := test.CreateUserAndLogin(at, t.Name())
	if err != nil {
		t.Fatal("Failed to create a user and log in:", err)
	}
	defer func() {
		if err = u.Delete(at.Ctx); err != nil {
			t.Error(errors.AddContext(err, "failed to delete user in defer"))
		}
	}()

	at.SetCookie(c)
	defer at.ClearCredentials()

	// Create an upload.
	skylink, _, err := test.CreateTestUpload(at.Ctx, at.DB, *u.User, 128%skynet.KiB)
	// Make sure it shows up for this user.
	_, b, err := at.Get("/user/uploads", nil)
	if err != nil {
		t.Fatal(err)
	}
	var ups api.UploadsGET
	err = json.Unmarshal(b, &ups)
	if err != nil {
		t.Fatal(err)
	}
	// We expect to have a single upload, and we expect it to be of this skylink.
	if len(ups.Items) != 1 || ups.Items[0].Skylink != skylink.Skylink {
		t.Fatalf("Expected to have a single upload of %s, got %+v", skylink.Skylink, ups)
	}
	// Try to delete the upload without passing a JWT cookie.
	at.ClearCredentials()
	_, b, err = at.Delete("/user/uploads/"+skylink.Skylink, nil)
	if err == nil || !strings.Contains(err.Error(), unauthorized) {
		t.Fatalf("Expected error %s, got %s. Body: %s", unauthorized, err, string(b))
	}
	at.SetCookie(c)
	// Delete it.
	_, b, err = at.Delete("/user/uploads/"+skylink.Skylink, nil)
	if err != nil {
		t.Fatal(err, string(b))
	}
	// Make sure it's gone.
	_, b, err = at.Get("/user/uploads", nil)
	if err != nil {
		t.Fatal(err, string(b))
	}
	err = json.Unmarshal(b, &ups)
	if err != nil {
		t.Fatal(err)
	}
	// We expect to have no uploads.
	if len(ups.Items) != 0 {
		t.Fatalf("Expected to have a no uploads, got %+v", ups)
	}
}

// testUserConfirmReconfirmEmailGET tests the GET /user/confirm  and
// POST /user/reconfirm endpoints. The overlap between the endpoints to great
// that it doesn't make sense to have separate tests.
func testUserConfirmReconfirmEmailGET(t *testing.T, at *test.AccountsTester) {
	u, c, err := test.CreateUserAndLogin(at, t.Name())
	if err != nil {
		t.Fatal("Failed to create a user and log in:", err)
	}
	defer func() {
		if err = u.Delete(at.Ctx); err != nil {
			t.Error(errors.AddContext(err, "failed to delete user in defer"))
		}
	}()

	defer at.ClearCredentials()

	// Confirm the user
	params := url.Values{}
	params.Set("token", u.EmailConfirmationToken)
	_, b, err := at.Get("/user/confirm", params)
	if err != nil {
		t.Fatal(err, string(b))
	}
	// Make sure the user's email address is confirmed now.
	u2, err := at.DB.UserByEmail(at.Ctx, u.Email)
	if err != nil {
		t.Fatal(err)
	}
	if u2.EmailConfirmationToken != "" {
		t.Fatal("User's email is not confirmed.")
	}

	// Make sure `POST /user/reconfirm` requires a cookie.
	at.ClearCredentials()
	_, b, err = at.Post("/user/reconfirm", nil, nil)
	if err == nil || !strings.Contains(err.Error(), unauthorized) {
		t.Fatalf("Expected '%s', got '%s'. Body: '%s'", unauthorized, err, string(b))
	}
	// Reset the confirmation field, so we can continue testing with the same
	// user.
	at.SetCookie(c)
	_, b, err = at.Post("/user/reconfirm", nil, nil)
	if err != nil {
		t.Fatal(err, string(b))
	}
	// Make sure the user's email address is unconfirmed now.
	u3, err := at.DB.UserByEmail(at.Ctx, u.Email)
	if err != nil {
		t.Fatal(err)
	}
	if u3.EmailConfirmationToken == "" {
		t.Fatal("User is still confirmed.")
	}

	// Call the endpoint without a token.
	_, b, err = at.Get("/user/confirm", nil)
	if err == nil || !strings.Contains(err.Error(), badRequest) {
		t.Fatalf("Expected '%s', got '%s'. Body: '%s'", badRequest, err, string(b))
	}
	// Call the endpoint with a bad token.
	params = url.Values{}
	params.Set("token", "this is not a valid token")
	_, b, err = at.Get("/user/confirm", params)
	if err == nil || !strings.Contains(err.Error(), badRequest) {
		t.Fatalf("Expected '%s', got '%s'. Body: '%s'", badRequest, err, string(b))
	}
	// Call the endpoint with an expired token.
	u.EmailConfirmationTokenExpiration = time.Now().Add(-time.Hour).UTC()
	err = at.DB.UserSave(at.Ctx, u.User)
	if err != nil {
		t.Fatal(err)
	}
	params = url.Values{}
	params.Set("token", u.EmailConfirmationToken)
	_, b, err = at.Get("/user/confirm", params)
	if err == nil || !strings.Contains(err.Error(), badRequest) {
		t.Fatalf("Expected '%s', got '%s'. Body: '%s'", badRequest, err, string(b))
	}
}

// testUserAccountRecovery tests the account recovery process.
func testUserAccountRecovery(t *testing.T, at *test.AccountsTester) {
	u, _, err := test.CreateUserAndLogin(at, t.Name())
	if err != nil {
		t.Fatal("Failed to create a user and log in:", err)
	}
	defer func() {
		if err = u.Delete(at.Ctx); err != nil {
			t.Error(errors.AddContext(err, "failed to delete user in defer"))
		}
	}()

	defer at.ClearCredentials()

	// // TEST REQUESTING RECOVERY // //

	// Request recovery without supplying an email.
	_, b, err := at.Post("/user/recover/request", nil, nil)
	if err == nil || !strings.Contains(err.Error(), badRequest) {
		t.Fatalf("Expected '%s', got '%s'. Body: '%s'", badRequest, err, string(b))
	}
	// Request recovery with an unknown email address. We don't want to leak
	// that this email is not used by any account, so we expect to receive an OK
	// 200. We also expect an email to be sent to the address, informing them
	// that someone attempted to recover an account using their email address.
	// We do this because it's possible that the owner of the address is the
	// person requesting a recovery and they just forgot which email they used
	// to sign up. While we can't tell them that, we can indicate tht recovery
	// process works as expected and they should try their other emails.
	attemptedEmail := hex.EncodeToString(fastrand.Bytes(16)) + "@siasky.net"
	params := url.Values{}
	params.Set("email", attemptedEmail)
	_, b, err = at.Post("/user/recover/request", nil, params)
	if err != nil {
		t.Fatal(err, string(b))
	}
	// Check for the email we expect.
	filter := bson.M{"to": attemptedEmail}
	_, msgs, err := at.DB.FindEmails(at.Ctx, filter, &options.FindOptions{})
	if err != nil {
		t.Fatal(err)
	}
	if len(msgs) != 1 || msgs[0].Subject != "Account access attempted" {
		t.Fatalf("Expected to find a single email with subject '%s', got %v", "Account access attempted", msgs)
	}
	// Request recovery with a valid but unconfirmed email.
	params = url.Values{}
	params.Set("email", u.Email)
	_, b, err = at.Post("/user/recover/request", nil, params)
	if err == nil || !strings.Contains(err.Error(), badRequest) {
		t.Fatalf("Expected '%s', got '%s'. Body: '%s'", badRequest, err, string(b))
	}
	// Confirm the email.
	queryParams := url.Values{}
	queryParams.Set("token", u.EmailConfirmationToken)
	_, b, err = at.Get("/user/confirm", queryParams)
	if err != nil {
		t.Fatal(err, string(b))
	}
	// Request recovery with a valid email. We expect there to be a single email
	// with the recovery token.
	bodyParams := url.Values{}
	bodyParams.Set("email", u.Email)
	_, b, err = at.Post("/user/recover/request", nil, bodyParams)
	if err != nil {
		t.Fatal(err, string(b))
	}
	filter = bson.M{
		"to":      u.Email,
		"subject": "Recover access to your account",
	}
	_, msgs, err = at.DB.FindEmails(at.Ctx, filter, &options.FindOptions{})
	if err != nil {
		t.Fatal(err)
	}
	if len(msgs) != 1 {
		t.Fatalf("Expected to find a single email with subject '%s', got %v", "Recover access to your account", len(msgs))
	}
	// Scan the message body for the recovery link.
	linkPattern := regexp.MustCompile("<a\\shref=\"(?P<recEndpoint>.*?)\\?token=(?P<token>.*?)\">")
	match := linkPattern.FindStringSubmatch(msgs[0].Body)
	if len(match) != 3 {
		t.Fatalf("Expected to get %d matches, got %d", 3, len(match))
	}
	result := make(map[string]string)
	for i, name := range linkPattern.SubexpNames() {
		if i != 0 && name != "" {
			result[name] = match[i]
		}
	}
	expectedEndpoint := email.PortalAddressAccounts + "/user/recover"
	if re, exists := result["recEndpoint"]; !exists || !strings.Contains(re, expectedEndpoint) {
		t.Fatalf("Expected to find a link to '%s', got '%s'", expectedEndpoint, re)
	}
	token, exists := result["token"]
	if !exists {
		t.Fatal("Expected to find a token but didn't.")
	}

	// // TEST EXECUTING RECOVERY // //

	newPassword := hex.EncodeToString(fastrand.Bytes(16))
	// Try without a token:
	params = url.Values{}
	params.Set("password", newPassword)
	params.Set("confirmPassword", newPassword)
	_, b, err = at.Post("/user/recover", nil, params)
	if err == nil || !strings.Contains(err.Error(), badRequest) {
		t.Fatalf("Expected '%s', got '%s'. Body: '%s'", badRequest, err, string(b))
	}
	// Try without a password.
	params = url.Values{}
	params.Set("token", token)
	params.Set("confirmPassword", newPassword)
	_, b, err = at.Post("/user/recover", nil, params)
	if err == nil || !strings.Contains(err.Error(), badRequest) {
		t.Fatalf("Expected '%s', got '%s'. Body: '%s'", badRequest, err, string(b))
	}
	// Try without a confirmation.
	params = url.Values{}
	params.Set("token", token)
	params.Set("password", newPassword)
	_, b, err = at.Post("/user/recover", nil, params)
	if err == nil || !strings.Contains(err.Error(), badRequest) {
		t.Fatalf("Expected '%s', got '%s'. Body: '%s'", badRequest, err, string(b))
	}
	// Try with mismatched password and confirmation.
	params = url.Values{}
	params.Set("token", token)
	params.Set("password", newPassword)
	params.Set("confirmPassword", "not the same as the password")
	_, b, err = at.Post("/user/recover", nil, params)
	if err == nil || !strings.Contains(err.Error(), badRequest) {
		t.Fatalf("Expected '%s', got '%s'. Body: '%s'", badRequest, err, string(b))
	}
	// Try with an invalid token.
	params = url.Values{}
	params.Set("token", hex.EncodeToString(fastrand.Bytes(32)))
	params.Set("password", newPassword)
	params.Set("confirmPassword", newPassword)
	_, b, err = at.Post("/user/recover", nil, params)
	if err == nil || !strings.Contains(err.Error(), badRequest) {
		t.Fatalf("Expected '%s', got '%s'. Body: '%s'", badRequest, err, string(b))
	}
	// Try to use the token we got to recover the account.
	params = url.Values{}
	params.Set("token", token)
	params.Set("password", newPassword)
	params.Set("confirmPassword", newPassword)
	_, b, err = at.Post("/user/recover", nil, params)
	if err != nil {
		t.Log(token)
		t.Fatal(err, string(b))
	}
	// Make sure the user's password is now successfully changed.
	params = url.Values{}
	params.Set("email", u.Email)
	params.Set("password", newPassword)
	_, b, err = at.Post("/login", nil, params)
	if err != nil {
		t.Fatal(err, string(b))
	}
	// Make sure the reset token is removed from the user.
	u2, err := at.DB.UserByEmail(at.Ctx, u.Email)
	if err != nil {
		t.Fatal(err)
	}
	if u2.RecoveryToken != "" {
		t.Fatalf("Expected recovery token to be empty, got '%s'", u2.RecoveryToken)
	}
	// Make extra sure we cannot sue the token again. This is only to make sure
	// we didn't cache it anywhere or allow it to somehow linger somewhere.
	params = url.Values{}
	params.Set("token", token)
	params.Set("password", newPassword)
	params.Set("confirmPassword", newPassword)
	_, b, err = at.Post("/user/recover", nil, params)
	if err == nil || !strings.Contains(err.Error(), badRequest) {
		t.Fatalf("Expected '%s', got '%s'. Body: '%s'", badRequest, err, string(b))
	}
}

// testTrackingAndStats tests all the tracking endpoints and verifies that the
// /user/stats endpoint returns what we expect.
func testTrackingAndStats(t *testing.T, at *test.AccountsTester) {
	u, c, err := test.CreateUserAndLogin(at, t.Name())
	if err != nil {
		t.Fatal("Failed to create a user and log in:", err)
	}
	defer func() {
		if err = u.Delete(at.Ctx); err != nil {
			t.Error(errors.AddContext(err, "failed to delete user in defer"))
		}
	}()

	at.SetCookie(c)
	defer at.ClearCredentials()

	// Generate a random skylink.
	skylink, err := skymodules.NewSkylinkV1(crypto.HashBytes(fastrand.Bytes(32)), 0, 32)
	if err != nil {
		t.Fatal(err)
	}
	expectedStats := database.UserStats{}

	// Call trackUpload without a cookie. We expect this to succeed.
	// While we expect this to succeed, it won't be counted towards the user's
	// quota, so we don't increment the expected stats.
	at.ClearCredentials()
	_, err = at.TrackUpload(skylink.String(), "")
	if err != nil {
		t.Fatal(err)
	}
	at.SetCookie(c)
	// Call trackUpload with an invalid skylink.
	_, err = at.TrackUpload("INVALID_SKYLINK", "")
	if err == nil || !strings.Contains(err.Error(), badRequest) {
		t.Fatalf("Expected '%s', got '%v'", badRequest, err)
	}
	// Call trackUpload with a valid skylink.
	_, err = at.TrackUpload(skylink.String(), "")
	if err != nil {
		t.Fatal(err)
	}
	// Adjust the expectations. We won't adjust anything based on size because
	// the metafetcher won't be running during testing.
	expectedStats.NumUploads++
	expectedStats.BandwidthUploads += skynet.BandwidthUploadCost(0)
	expectedStats.RawStorageUsed += skynet.RawStorageUsed(0)

<<<<<<< HEAD
=======
	// Call trackDownload without a cookie. Expect this to fail.
	at.ClearCredentials()
	_, err = at.TrackDownload(skylink.String(), 100)
	if err == nil {
		t.Fatal("Expects anonymous download to fail.")
	}
	at.SetCookie(c)
	// Call trackDownload with an invalid skylink.
	_, err = at.TrackDownload("INVALID_SKYLINK", 100)
	if err == nil || !strings.Contains(err.Error(), badRequest) {
		t.Fatalf("Expected '%s', got '%v'", badRequest, err)
	}
	// Call trackDownload with a valid skylink and a negative size download
	_, err = at.TrackDownload(skylink.String(), -100)
	if err == nil || !strings.Contains(err.Error(), badRequest) {
		t.Fatalf("Expected '%s', got '%v'", badRequest, err)
	}
	// Call trackDownload with a valid skylink.
	_, err = at.TrackDownload(skylink.String(), 200)
	if err != nil {
		t.Fatal(err)
	}
	// Adjust the expectations.
	expectedStats.NumDownloads++
	expectedStats.BandwidthDownloads += skynet.BandwidthDownloadCost(200)
	expectedStats.TotalDownloadsSize += 200

>>>>>>> fa3b2563
	// Call trackRegistryRead without a cookie.
	at.ClearCredentials()
	_, err = at.TrackRegistryRead()
	if err == nil || !strings.Contains(err.Error(), unauthorized) {
		t.Fatalf("Expected error '%s', got '%v'", unauthorized, err)
	}
	at.SetCookie(c)
	// Call trackRegistryRead.
	_, err = at.TrackRegistryRead()
	if err != nil {
		t.Fatal(err)
	}
	// Adjust the expectations.
	expectedStats.NumRegReads++
	expectedStats.BandwidthRegReads += skynet.CostBandwidthRegistryRead

	// Call trackRegistryWrite without a cookie.
	at.ClearCredentials()
	_, err = at.TrackRegistryWrite()
	if err == nil || !strings.Contains(err.Error(), unauthorized) {
		t.Fatalf("Expected error '%s', got '%v'", unauthorized, err)
	}
	at.SetCookie(c)
	// Call trackRegistryWrite.
	_, err = at.TrackRegistryWrite()
	if err != nil {
		t.Fatal(err)
	}
	// Adjust the expectations.
	expectedStats.NumRegWrites++
	expectedStats.BandwidthRegWrites += skynet.CostBandwidthRegistryWrite

	// Call userStats without a cookie.
	at.ClearCredentials()
	_, b, err := at.Get("/user/stats", nil)
	if err == nil || !strings.Contains(err.Error(), unauthorized) {
		t.Fatalf("Expected error '%s', got '%v'", unauthorized, err)
	}
	at.SetCookie(c)
	// Call userStats.
	_, b, err = at.Get("/user/stats", nil)
	if err != nil {
		t.Fatal(err, string(b))
	}
	var serverStats database.UserStats
	err = json.Unmarshal(b, &serverStats)
	if err != nil {
		t.Fatalf("Failed to unmarshall user stats: %s", err.Error())
	}
	if !reflect.DeepEqual(serverStats, expectedStats) {
		t.Fatalf("Expected\n%+v\ngot\n%+v", expectedStats, serverStats)
	}
}

// testUserFlow tests the happy path of a user's everyday life: create, login,
// edit, logout. It focuses on the happy path and leaves the edge cases to the
// per-handler tests.
func testUserFlow(t *testing.T, at *test.AccountsTester) {
	// Use the test's name as an email-compatible identifier.
	name := test.DBNameForTest(t.Name())
	emailAddr := name + "@siasky.net"
	password := hex.EncodeToString(fastrand.Bytes(16))
	queryParams := url.Values{}
	queryParams.Set("email", emailAddr)
	queryParams.Set("password", password)
	// Create a user.
	u, err := test.CreateUser(at, queryParams.Get("email"), queryParams.Get("password"))
	if err != nil {
		t.Fatal(err)
	}
	defer func() {
		if err = u.Delete(at.Ctx); err != nil {
			t.Error(errors.AddContext(err, "failed to delete user in defer"))
		}
	}()

	// Log in with that user in order to make sure it exists.
	bodyParams := url.Values{}
	bodyParams.Set("email", emailAddr)
	bodyParams.Set("password", password)
	r, _, err := at.Post("/login", nil, bodyParams)
	if err != nil {
		t.Fatal("Login failed. Error ", err.Error())
	}
	// Grab the Skynet cookie, so we can make authenticated calls.
	at.SetCookie(test.ExtractCookie(r))
	defer at.ClearCredentials()
	if at.Cookie == nil {
		t.Fatalf("Failed to extract cookie from request. Cookies found: %+v", r.Cookies())
	}
	// Make sure the response contains a valid JWT.
	tk := r.Header.Get("Skynet-Token")
	if _, err = jwt.ValidateToken(tk); err != nil {
		t.Fatal("Missing or invalid token. Error:", err)
	}
	// Make sure we can make calls with this token.
	c := at.Cookie
	at.SetToken(tk)
	_, _, err = at.Get("/user", nil)
	if err != nil {
		t.Fatal("Failed to fetch user data with token:", err.Error())
	}
	at.SetCookie(c)
	// Change the user's email.
	newEmail := name + "_new@siasky.net"
	r, b, err := at.UserPUT(newEmail, "", "")
	if err != nil {
		t.Fatalf("Failed to update user. Error: %s. Body: %s", err.Error(), string(b))
	}
	// Grab the new cookie. It has changed because of the user edit.
	at.SetCookie(test.ExtractCookie(r))
	if at.Cookie == nil {
		t.Fatalf("Failed to extract cookie from request. Cookies found: %+v", r.Cookies())
	}
	_, b, err = at.Get("/user", nil)
	if err != nil {
		t.Fatal("Failed to fetch the updated user:", err.Error())
	}
	// Make sure the email is updated.
	u2 := database.User{}
	err = json.Unmarshal(b, &u2)
	if err != nil {
		t.Fatal("Failed to unmarshal user:", err.Error())
	}
	if u2.Email != newEmail {
		t.Fatalf("Email mismatch. Expected %s, got %s", newEmail, u2.Email)
	}
	r, _, err = at.Post("/logout", nil, nil)
	if err != nil {
		t.Fatal("Failed to logout:", err.Error())
	}
	// Grab the new cookie.
	at.SetCookie(test.ExtractCookie(r))
	// Try to get the user, expect a 401.
	_, b, err = at.Get("/user", nil)
	if err == nil || !strings.Contains(err.Error(), unauthorized) {
		t.Fatalf("Expected to get %s, got %s. Body: %s", unauthorized, err, string(b))
	}
}<|MERGE_RESOLUTION|>--- conflicted
+++ resolved
@@ -942,36 +942,6 @@
 	expectedStats.BandwidthUploads += skynet.BandwidthUploadCost(0)
 	expectedStats.RawStorageUsed += skynet.RawStorageUsed(0)
 
-<<<<<<< HEAD
-=======
-	// Call trackDownload without a cookie. Expect this to fail.
-	at.ClearCredentials()
-	_, err = at.TrackDownload(skylink.String(), 100)
-	if err == nil {
-		t.Fatal("Expects anonymous download to fail.")
-	}
-	at.SetCookie(c)
-	// Call trackDownload with an invalid skylink.
-	_, err = at.TrackDownload("INVALID_SKYLINK", 100)
-	if err == nil || !strings.Contains(err.Error(), badRequest) {
-		t.Fatalf("Expected '%s', got '%v'", badRequest, err)
-	}
-	// Call trackDownload with a valid skylink and a negative size download
-	_, err = at.TrackDownload(skylink.String(), -100)
-	if err == nil || !strings.Contains(err.Error(), badRequest) {
-		t.Fatalf("Expected '%s', got '%v'", badRequest, err)
-	}
-	// Call trackDownload with a valid skylink.
-	_, err = at.TrackDownload(skylink.String(), 200)
-	if err != nil {
-		t.Fatal(err)
-	}
-	// Adjust the expectations.
-	expectedStats.NumDownloads++
-	expectedStats.BandwidthDownloads += skynet.BandwidthDownloadCost(200)
-	expectedStats.TotalDownloadsSize += 200
-
->>>>>>> fa3b2563
 	// Call trackRegistryRead without a cookie.
 	at.ClearCredentials()
 	_, err = at.TrackRegistryRead()

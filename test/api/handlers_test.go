--- conflicted
+++ resolved
@@ -58,13 +58,10 @@
 		{name: "LoginLogout", test: testHandlerLoginPOST},
 		// PUT /user
 		{name: "UserEdit", test: testUserPUT},
-<<<<<<< HEAD
 		// PUT /user
 		{name: "UserUpdatePubKey", test: testUserUpdatePubKey},
-=======
 		// DELETE /user
 		{name: "UserDelete", test: testUserDELETE},
->>>>>>> 462e0337
 		// GET /user/limits
 		{name: "UserLimits", test: testUserLimits},
 		// DELETE /user/uploads/:skylink, GET /user/uploads

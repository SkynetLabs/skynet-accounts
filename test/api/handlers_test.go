package api

import (
	"encoding/hex"
	"encoding/json"
	"fmt"
	"net/http"
	"net/url"
	"reflect"
	"regexp"
	"strings"
	"testing"
	"time"

	"github.com/SkynetLabs/skynet-accounts/api"
	"github.com/SkynetLabs/skynet-accounts/database"
	"github.com/SkynetLabs/skynet-accounts/email"
	"github.com/SkynetLabs/skynet-accounts/jwt"
	"github.com/SkynetLabs/skynet-accounts/skynet"
	"github.com/SkynetLabs/skynet-accounts/test"
	"gitlab.com/NebulousLabs/errors"
	"gitlab.com/NebulousLabs/fastrand"
	"gitlab.com/SkynetLabs/skyd/skymodules"
	"go.mongodb.org/mongo-driver/bson"
	"go.mongodb.org/mongo-driver/mongo/options"
	"go.sia.tech/siad/build"
	"go.sia.tech/siad/crypto"
)

const (
	// Helper consts for checking the returned errors.
	badRequest   = "400 Bad Request"
	unauthorized = "401 Unauthorized"
)

type subtest struct {
	name string
	test func(t *testing.T, at *test.AccountsTester)
}

// TestHandlers is a meta test that sets up a test instance of accounts and runs
// a suite of tests that ensure all handlers behave as expected.
func TestHandlers(t *testing.T) {
	dbName := test.DBNameForTest(t.Name())
	at, err := test.NewAccountsTester(dbName)
	if err != nil {
		t.Fatal(err)
	}
	defer func() {
		if errClose := at.Close(); errClose != nil {
			t.Error(errors.AddContext(errClose, "failed to close account tester"))
		}
	}()

	// Specify subtests to run
	tests := []subtest{
		{name: "Health", test: testHandlerHealthGET},
		{name: "UserCreate", test: testHandlerUserPOST},
		{name: "LoginLogout", test: testHandlerLoginPOST},
		{name: "UserEdit", test: testUserPUT},
		{name: "UserAddPubKey", test: testUserAddPubKey},
		{name: "DeletePubKey", test: testUserDeletePubKey},
		{name: "UserDelete", test: testUserDELETE},
		{name: "UserLimits", test: testUserLimits},
		{name: "UserDeleteUploads", test: testUserUploadsDELETE},
		{name: "UserConfirmReconfirmEmail", test: testUserConfirmReconfirmEmailGET},
		{name: "UserAccountRecovery", test: testUserAccountRecovery},
		{name: "StandardTrackingFlow", test: testTrackingAndStats},
		{name: "StandardUserFlow", test: testUserFlow},
		{name: "Challenge-Response/Registration", test: testRegistration},
		{name: "Challenge-Response/Login", test: testLogin},
		{name: "PrivateAPIKeysFlow", test: testPrivateAPIKeysFlow},
		{name: "PrivateAPIKeysUsage", test: testPrivateAPIKeysUsage},
		{name: "PublicAPIKeysFlow", test: testPublicAPIKeysFlow},
		{name: "PublicAPIKeysUsage", test: testPublicAPIKeysUsage},
	}

	// Run subtests
	for _, tt := range tests {
		t.Run(tt.name, func(t *testing.T) {
			tt.test(t, at)
		})
	}
}

// testHandlerHealthGET tests the /health handler.
func testHandlerHealthGET(t *testing.T, at *test.AccountsTester) {
	status, _, err := at.HealthGet()
	if err != nil {
		t.Fatal(err)
	}
	// DBAlive should never be false because if we couldn't reach the DB, we
	// wouldn't have made it this far in the test.
	if !status.DBAlive {
		t.Fatal("DB down.")
	}
}

// testHandlerUserPOST tests user creation and login.
func testHandlerUserPOST(t *testing.T, at *test.AccountsTester) {
	// Use the test's name as an email-compatible identifier.
	name := test.DBNameForTest(t.Name())
	emailAddr := name + "@siasky.net"
	password := hex.EncodeToString(fastrand.Bytes(16))
	// Try to create a user with a missing email.
	bodyParams := url.Values{}
	bodyParams.Set("password", password)
	_, _, err := at.Post("/user", nil, bodyParams)
	if err == nil || !strings.Contains(err.Error(), badRequest) {
		t.Fatalf("Expected user creation to fail with '%s', got '%s'", badRequest, err)
	}
	// Try to create a user with an empty email.
	_, b, err := at.CreateUserPost("", "password")
	if err == nil || !strings.Contains(err.Error(), badRequest) {
		t.Fatalf("Expected user creation to fail with '%s', got '%s'. Body: '%s'", badRequest, err, string(b))
	}
	// Try to create a user with an invalid email.
	_, b, err = at.CreateUserPost("invalid", "password")
	if err == nil || !strings.Contains(err.Error(), badRequest) {
		t.Fatalf("Expected user creation to fail with '%s', got '%s'. Body: '%s'", badRequest, err, string(b))
	}
	// Try to create a user with an empty password.
	bodyParams = url.Values{}
	bodyParams.Set("email", emailAddr)
	_, b, err = at.Post("/user", nil, bodyParams)
	if err == nil || !strings.Contains(err.Error(), badRequest) {
		t.Fatalf("Expected user creation to fail with '%s', got '%s'. Body: '%s", badRequest, err, string(b))
	}
	// Create a user.
	_, b, err = at.CreateUserPost(emailAddr, password)
	if err != nil {
		t.Fatalf("User creation failed. Error: '%s'. Body: '%s' ", err.Error(), string(b))
	}
	// Make sure the user exists in the DB.
	u, err := at.DB.UserByEmail(at.Ctx, emailAddr)
	if err != nil {
		t.Fatal("Error while fetching the user from the DB. Error ", err.Error())
	}
	// Clean up the user after the test.
	defer func(user *database.User) {
		err = at.DB.UserDelete(at.Ctx, user)
		if err != nil {
			t.Errorf("Error while cleaning up user: %s", err.Error())
			return
		}
	}(u)
	// Log in with that user in order to make sure it exists.
	bodyParams = url.Values{}
	bodyParams.Set("email", emailAddr)
	bodyParams.Set("password", password)
	_, b, err = at.Post("/login", nil, bodyParams)
	if err != nil {
		t.Fatalf("Login failed. Error: '%s'. Body: '%s'", err.Error(), string(b))
	}
	// try to create a user with an already taken email
	_, b, err = at.CreateUserPost(emailAddr, "password")
	if err == nil || !strings.Contains(err.Error(), badRequest) {
		t.Fatalf("Expected user creation to fail with '%s', got '%s'. Body: '%s'", badRequest, err, string(b))
	}
}

// testHandlerLoginPOST tests the /login endpoint.
func testHandlerLoginPOST(t *testing.T, at *test.AccountsTester) {
	emailAddr := test.DBNameForTest(t.Name()) + "@siasky.net"
	password := hex.EncodeToString(fastrand.Bytes(16))
	bodyParams := url.Values{}
	bodyParams.Set("email", emailAddr)
	bodyParams.Set("password", password)
	// Try logging in with a non-existent user.
	_, _, err := at.Post("/login", nil, bodyParams)
	if err == nil || !strings.Contains(err.Error(), unauthorized) {
		t.Fatalf("Expected '%s', got '%s'", unauthorized, err)
	}
	u, err := test.CreateUser(at, emailAddr, password)
	if err != nil {
		t.Fatal(err)
	}
	defer func() {
		if err = u.Delete(at.Ctx); err != nil {
			t.Error(errors.AddContext(err, "failed to delete user in defer"))
		}
	}()
	// Login with an existing user.
	r, _, err := at.Post("/login", nil, bodyParams)
	if err != nil {
		t.Fatal(err)
	}
	// Make sure the response contains a login cookie.
	c := test.ExtractCookie(r)
	if c == nil {
		t.Fatal("Expected a cookie.")
	}
	// Make sure the returned cookie is usable for making requests.
	at.SetCookie(c)
	defer at.ClearCredentials()
	// Make sure the response contains a valid JWT.
	_, err = jwt.ValidateToken(r.Header.Get("Skynet-Token"))
	if err != nil {
		t.Fatal("Missing or invalid token. Error:", err)
	}
	_, b, err := at.Get("/user", nil)
	if err != nil || !strings.Contains(string(b), emailAddr) {
		t.Fatal("Expected to be able to fetch the user with this cookie.")
	}
	// test /logout while we're here.
	r, b, err = at.Post("/logout", nil, nil)
	if err != nil {
		t.Fatal(err, string(b))
	}
	// Expect the returned cookie to be already expired.
	at.SetCookie(test.ExtractCookie(r))
	if at.Cookie == nil {
		t.Fatal("Expected to have a cookie.")
	}
	if at.Cookie.Expires.After(time.Now().UTC()) {
		t.Fatal("Expected the cookie to have expired already.")
	}
	// Expect to be unable to get the user with this cookie.
	_, _, err = at.Get("/user", nil)
	if err == nil || !strings.Contains(err.Error(), unauthorized) {
		t.Fatal("Expected to be unable to fetch the user with this cookie.")
	}
	// Try logging out again. This should fail with a 401.
	_, _, err = at.Post("/logout", nil, nil)
	if err == nil || !strings.Contains(err.Error(), unauthorized) {
		t.Fatalf("Expected %s, got %s", unauthorized, err)
	}
	// Try logging in with a bad password.
	bodyParams = url.Values{}
	bodyParams.Set("email", emailAddr)
	bodyParams.Set("password", "bad password")
	_, _, err = at.Post("/login", nil, bodyParams)
	if err == nil || !strings.Contains(err.Error(), unauthorized) {
		t.Fatalf("Expected '%s', got '%s'", unauthorized, err)
	}
}

// testUserPUT tests the PUT /user endpoint.
func testUserPUT(t *testing.T, at *test.AccountsTester) {
	name := test.DBNameForTest(t.Name())
	u, c, err := test.CreateUserAndLogin(at, name)
	if err != nil {
		t.Fatal("Failed to create a user and log in:", err)
	}
	defer func() {
		if err = u.Delete(at.Ctx); err != nil {
			t.Error(errors.AddContext(err, "failed to delete user in defer"))
			panic(err)
		}
	}()

	at.SetCookie(c)
	defer at.ClearCredentials()

	// Call unauthorized.
	at.ClearCredentials()
	_, _, err = at.Put("/user", nil, nil)
	if err == nil || !strings.Contains(err.Error(), unauthorized) {
		t.Fatalf("Expected error '%s', got '%s'", unauthorized, err)
	}
	at.SetCookie(c)
	// Update the user's Stripe ID.
	stripeID := name + "_stripe_id"
	_, b, err := at.UserPUT("", "", stripeID)
	if err != nil {
		t.Fatal(err, string(b))
	}
	var u2 database.User
	err = json.Unmarshal(b, &u2)
	if err != nil {
		t.Fatal(err)
	}
	if u2.StripeID != stripeID {
		t.Fatalf("Expected the user to have StripeID %s, got %s", stripeID, u2.StripeID)
	}
	// Try to update the StripeID again. Expect this to fail.
	r, b, err := at.UserPUT("", "", stripeID)
	if err == nil || !strings.Contains(err.Error(), "409 Conflict") || r.StatusCode != http.StatusConflict {
		t.Fatalf("Expected to get error '409 Conflict' and status 409, got '%s' and %d. Body: '%s'", err, r.StatusCode, string(b))
	}

	// Update the user's password with an empty one. Expect this to succeed but
	// not change anything.
	r, b, _ = at.UserPUT("", "", "")
	if r.StatusCode != http.StatusBadRequest {
		t.Fatalf("Expected 400 Bad Request, got %d", r.StatusCode)
	}
	// Fetch the user from the DB again and make sure their password hash hasn't
	// changed.
	uSamePassHash, err := at.DB.UserByID(at.Ctx, u.ID)
	if err != nil {
		t.Fatal(err)
	}
	if uSamePassHash.PasswordHash != u.PasswordHash {
		t.Fatal("Expected the user's password to not change but it did.")
	}
	pw := hex.EncodeToString(fastrand.Bytes(12))
	_, b, err = at.UserPUT("", pw, "")
	if err != nil {
		t.Fatal(err)
	}
	// Fetch the user from the DB again and make sure their password hash has
	// changed.
	uNewPassHash, err := at.DB.UserByID(at.Ctx, u.ID)
	if err != nil {
		t.Fatal(err)
	}
	if uNewPassHash.PasswordHash == u.PasswordHash {
		t.Fatal("Expected the user's password to change but it did not.")
	}
	// Check if we can login with the new password.
	params := url.Values{}
	params.Set("email", u.Email)
	params.Set("password", pw)
	// Try logging in with a non-existent user.
	_, _, err = at.Post("/login", nil, params)
	if err != nil {
		t.Fatal(err)
	}

	// Update the user's email.
	emailAddr := name + "_new@siasky.net"
	r, b, err = at.UserPUT(emailAddr, "", "")
	if err != nil || r.StatusCode != http.StatusOK {
		t.Fatal(r.StatusCode, string(b), err)
	}
	// Fetch the user from the DB because we want to be sure that their email
	// is marked as unconfirmed which is not reflected in the JSON
	// representation of the object.
	u3, err := at.DB.UserByEmail(at.Ctx, emailAddr)
	if err != nil {
		t.Fatal(err)
	}
	if u3.Email != emailAddr {
		t.Fatalf("Expected the user to have email %s, got %s", emailAddr, u3.Email)
	}
	if u3.EmailConfirmationToken == "" {
		t.Fatalf("Expected the user to have a non-empty confirmation token, got '%s'", u3.EmailConfirmationToken)
	}
	// Expect to find a confirmation email queued for sending.
	filer := bson.M{"to": emailAddr}
	_, msgs, err := at.DB.FindEmails(at.Ctx, filer, &options.FindOptions{})
	if err != nil {
		t.Fatal(err)
	}
	if len(msgs) != 1 || msgs[0].Subject != "Please verify your email address" {
		t.Fatal("Expected to find a single confirmation email but didn't.")
	}
}

// testUserDELETE tests the DELETE /user endpoint.
func testUserDELETE(t *testing.T, at *test.AccountsTester) {
	u, c, err := test.CreateUserAndLogin(at, t.Name())
	if err != nil {
		t.Fatal("Failed to create a user and log in:", err)
	}
	// Delete the user.
	at.SetCookie(c)
	defer at.ClearCredentials()
	r, _, err := at.Delete("/user", nil)
	if err != nil || r.StatusCode != http.StatusNoContent {
		t.Fatalf("Expected %d success, got %d '%s'", http.StatusNoContent, r.StatusCode, err)
	}
	// Make sure the use doesn't exist anymore.
	_, err = at.DB.UserByEmail(at.Ctx, u.Email)
	if !errors.Contains(err, database.ErrUserNotFound) {
		t.Fatalf("Expected error '%s', got '%s'.", database.ErrUserNotFound, err)
	}
	// Create the user again.
	u, c, err = test.CreateUserAndLogin(at, t.Name())
	if err != nil {
		t.Fatal("Failed to create a user and log in:", err)
	}
	// Create some data for this user.
	sl, _, err := test.CreateTestUpload(at.Ctx, at.DB, *u.User, 128)
	if err != nil {
		t.Fatal(err)
	}
	_, err = at.DB.DownloadCreate(at.Ctx, *u.User, *sl, 128)
	if err != nil {
		t.Fatal(err)
	}
	_, err = at.DB.RegistryWriteCreate(at.Ctx, *u.User)
	if err != nil {
		t.Fatal(err)
	}
	_, err = at.DB.RegistryReadCreate(at.Ctx, *u.User)
	if err != nil {
		t.Fatal(err)
	}
	// Try to delete the user without a cookie.
	at.ClearCredentials()
	r, _, _ = at.Delete("/user", nil)
	if r.StatusCode != http.StatusUnauthorized {
		t.Fatalf("Expected %d, got %d", http.StatusUnauthorized, r.StatusCode)
	}
	// Delete the user.
	at.SetCookie(c)
	defer at.ClearCredentials()
	r, _, err = at.Delete("/user", nil)
	if err != nil || r.StatusCode != http.StatusNoContent {
		t.Fatalf("Expected %d success, got %d '%s'", http.StatusNoContent, r.StatusCode, err)
	}
	// Make sure the user doesn't exist anymore.
	_, err = at.DB.UserByEmail(at.Ctx, u.Email)
	if !errors.Contains(err, database.ErrUserNotFound) {
		t.Fatalf("Expected error '%s', got '%s'.", database.ErrUserNotFound, err)
	}
	// Make sure that the data is gone.
	stats, err := at.DB.UserStats(at.Ctx, *u.User)
	if err != nil {
		t.Fatal(err)
	}
	if stats.NumUploads != 0 || stats.NumDownloads != 0 || stats.NumRegReads != 0 || stats.NumRegWrites != 0 {
		t.Fatalf("Expected all user stats to be zero, got uploads %d, downloads %d, registry reads %d, registry writes %d,",
			stats.NumUploads, stats.NumDownloads, stats.NumRegReads, stats.NumRegWrites)
	}
	// Try to delete the same user again.
	r, _, _ = at.Delete("/user", nil)
	if r.StatusCode != http.StatusUnauthorized {
		t.Fatalf("Expected %d, got %d.", http.StatusUnauthorized, r.StatusCode)
	}
}

// testUserLimits tests the /user/limits endpoint.
func testUserLimits(t *testing.T, at *test.AccountsTester) {
	u, c, err := test.CreateUserAndLogin(at, t.Name())
	if err != nil {
		t.Fatal("Failed to create a user and log in:", err)
	}
	defer func() {
		if err = u.Delete(at.Ctx); err != nil {
			t.Error(errors.AddContext(err, "failed to delete user in defer"))
		}
	}()
	at.SetCookie(c)
	defer at.ClearCredentials()

	// Create an API key for this user.
	akr, _, err := at.UserAPIKeysPOST(api.APIKeyPOST{})
	if err != nil {
		t.Fatal(err)
	}

	// Call /user/limits with a cookie. Expect FreeTier response.
	tl, _, err := at.UserLimits("byte", nil)
	if err != nil {
		t.Fatal(err)
	}
	if tl.TierID != database.TierFree {
		t.Fatalf("Expected to get the results for tier id %d, got %d", database.TierFree, tl.TierID)
	}
	if tl.TierName != database.UserLimits[database.TierFree].TierName {
		t.Fatalf("Expected tier name '%s', got '%s'", database.UserLimits[database.TierFree].TierName, tl.TierName)
	}
	if tl.DownloadBandwidth != database.UserLimits[database.TierFree].DownloadBandwidth {
		t.Fatalf("Expected download bandwidth '%d', got '%d'", database.UserLimits[database.TierFree].DownloadBandwidth, tl.DownloadBandwidth)
	}

	// Call /user/limits without a cookie. Expect FreeAnonymous response.
	at.ClearCredentials()
	tl, _, err = at.UserLimits("byte", nil)
	if err != nil {
		t.Fatal(err)
	}
	if tl.TierID != database.TierAnonymous {
		t.Fatalf("Expected to get the results for tier id %d, got %d", database.TierAnonymous, tl.TierID)
	}
	if tl.TierName != database.UserLimits[database.TierAnonymous].TierName {
		t.Fatalf("Expected tier name '%s', got '%s'", database.UserLimits[database.TierAnonymous].TierName, tl.TierName)
	}
	if tl.DownloadBandwidth != database.UserLimits[database.TierAnonymous].DownloadBandwidth {
		t.Fatalf("Expected download bandwidth '%d', got '%d'", database.UserLimits[database.TierAnonymous].DownloadBandwidth, tl.DownloadBandwidth)
	}

	// Call /user/limits with an API key. Expect TierFree response.
	tl, _, err = at.UserLimits("byte", map[string]string{api.APIKeyHeader: string(akr.Key)})
	if err != nil {
		t.Fatal(err)
	}
	if tl.TierName != database.UserLimits[database.TierFree].TierName {
		t.Fatalf("Expected to get the results for %s, got %s", database.UserLimits[database.TierFree].TierName, tl.TierName)
	}
	if tl.TierName != database.UserLimits[database.TierFree].TierName {
		t.Fatalf("Expected tier name '%s', got '%s'", database.UserLimits[database.TierFree].TierName, tl.TierName)
	}
	if tl.DownloadBandwidth != database.UserLimits[database.TierFree].DownloadBandwidth {
		t.Fatalf("Expected download bandwidth '%d', got '%d'", database.UserLimits[database.TierFree].DownloadBandwidth, tl.DownloadBandwidth)
	}

	// Create a new user which we'll use to test the quota limits. We can't use
	// the existing one because their status is already cached.
	u2, c, err := test.CreateUserAndLogin(at, t.Name()+"2")
	if err != nil {
		t.Fatal("Failed to create a user and log in:", err)
	}
	defer func() {
		if err = u2.Delete(at.Ctx); err != nil {
			t.Error(errors.AddContext(err, "failed to delete user in defer"))
		}
	}()
	at.SetCookie(c)
	defer at.ClearCredentials()
	// Upload a very large file, which exceeds the user's storage limit. This
	// should cause their QuotaExceed flag to go up and their speeds to drop to
	// anonymous levels. Their tier should remain Free.
	dbu2 := *u2.User
	filesize := database.UserLimits[database.TierFree].Storage + 1
	sl, _, err := test.CreateTestUpload(at.Ctx, at.DB, dbu2, filesize)
	if err != nil {
		t.Fatal(err)
	}
	// Make a specific call to trackUploadPOST in order to trigger the
	// checkUserQuotas method. This wil register the upload a second time but
	// that doesn't affect the test.
	_, err = at.TrackUpload(sl.Skylink, "")
	if err != nil {
		t.Fatal(err)
	}
	// We need to try this several times because we'll only get the right result
	// after the background goroutine that updates user's quotas has had time to
	// run.
	err = build.Retry(10, 200*time.Millisecond, func() error {
		// Check the user's limits. We expect the tier to be Free but the limits to
		// match Anonymous.
		tl, _, err = at.UserLimits("byte", nil)
		if err != nil {
			return errors.AddContext(err, "failed to call /user/limits")
		}
		if tl.TierID != database.TierFree {
			return fmt.Errorf("Expected to get the results for tier id %d, got %d", database.TierFree, tl.TierID)
		}
		if tl.TierName != database.UserLimits[database.TierFree].TierName {
			return fmt.Errorf("Expected tier name '%s', got '%s'", database.UserLimits[database.TierFree].TierName, tl.TierName)
		}
		if tl.DownloadBandwidth != database.UserLimits[database.TierAnonymous].DownloadBandwidth {
			return fmt.Errorf("Expected download bandwidth '%d', got '%d'", database.UserLimits[database.TierAnonymous].DownloadBandwidth, tl.DownloadBandwidth)
		}
		return nil
	})
	if err != nil {
		t.Fatal(err)
	}

	// Test the `unit` parameter. The only valid value is `byte`, anything else
	// is ignored and the results are returned in bits per second.
	tl, _, err = at.UserLimits("", nil)
	if err != nil {
		t.Fatal(err)
	}
	// Request it with an invalid value. Expect it to be ignored.
	tlBits, _, err := at.UserLimits("not-a-byte", nil)
	if err != nil {
		t.Fatal(err)
	}
	if tlBits.UploadBandwidth != tl.UploadBandwidth || tlBits.DownloadBandwidth != tl.DownloadBandwidth {
		t.Fatalf("Expected these to be equal. %+v, %+v", tl, tlBits)
	}
	tlBytes, _, err := at.UserLimits("byte", nil)
	if err != nil {
		t.Fatal(err)
	}
	if tlBytes.UploadBandwidth*8 != tl.UploadBandwidth || tlBytes.DownloadBandwidth*8 != tl.DownloadBandwidth {
		t.Fatalf("Invalid values in bytes. Values in bps: %+v, values in Bps: %+v", tl, tlBytes)
	}
	// Ensure we're not case-sensitive.
	tlBytes2, _, err := at.UserLimits("ByTe", nil)
	if err != nil {
		t.Fatal(err)
	}
	if tlBytes2.UploadBandwidth != tlBytes.UploadBandwidth || tlBytes2.DownloadBandwidth != tlBytes.DownloadBandwidth {
		t.Fatalf("Got different values for different capitalizations of 'byte'.\nValues for 'byte': %+v, values for 'ByTe': %+v", tlBytes, tlBytes2)
	}
}

// testUserUploadsDELETE tests the DELETE /user/uploads/:skylink endpoint.
func testUserUploadsDELETE(t *testing.T, at *test.AccountsTester) {
	u, c, err := test.CreateUserAndLogin(at, t.Name())
	if err != nil {
		t.Fatal("Failed to create a user and log in:", err)
	}
	defer func() {
		if err = u.Delete(at.Ctx); err != nil {
			t.Error(errors.AddContext(err, "failed to delete user in defer"))
		}
	}()

	at.SetCookie(c)
	defer at.ClearCredentials()

	// Create an upload.
<<<<<<< HEAD
	skylink, _, err := test.CreateTestUpload(at.Ctx, at.DB, u.User, 128%skynet.KiB)
=======
	skylink, _, err := test.CreateTestUpload(at.Ctx, at.DB, *u.User, 128%skynet.KB)
>>>>>>> 7fb51db3
	// Make sure it shows up for this user.
	_, b, err := at.Get("/user/uploads", nil)
	if err != nil {
		t.Fatal(err)
	}
	var ups api.UploadsGET
	err = json.Unmarshal(b, &ups)
	if err != nil {
		t.Fatal(err)
	}
	// We expect to have a single upload, and we expect it to be of this skylink.
	if len(ups.Items) != 1 || ups.Items[0].Skylink != skylink.Skylink {
		t.Fatalf("Expected to have a single upload of %s, got %+v", skylink.Skylink, ups)
	}
	// Try to delete the upload without passing a JWT cookie.
	at.ClearCredentials()
	_, b, err = at.Delete("/user/uploads/"+skylink.Skylink, nil)
	if err == nil || !strings.Contains(err.Error(), unauthorized) {
		t.Fatalf("Expected error %s, got %s. Body: %s", unauthorized, err, string(b))
	}
	at.SetCookie(c)
	// Delete it.
	_, b, err = at.Delete("/user/uploads/"+skylink.Skylink, nil)
	if err != nil {
		t.Fatal(err, string(b))
	}
	// Make sure it's gone.
	_, b, err = at.Get("/user/uploads", nil)
	if err != nil {
		t.Fatal(err, string(b))
	}
	err = json.Unmarshal(b, &ups)
	if err != nil {
		t.Fatal(err)
	}
	// We expect to have no uploads.
	if len(ups.Items) != 0 {
		t.Fatalf("Expected to have a no uploads, got %+v", ups)
	}
}

// testUserConfirmReconfirmEmailGET tests the GET /user/confirm  and
// POST /user/reconfirm endpoints. The overlap between the endpoints to great
// that it doesn't make sense to have separate tests.
func testUserConfirmReconfirmEmailGET(t *testing.T, at *test.AccountsTester) {
	u, c, err := test.CreateUserAndLogin(at, t.Name())
	if err != nil {
		t.Fatal("Failed to create a user and log in:", err)
	}
	defer func() {
		if err = u.Delete(at.Ctx); err != nil {
			t.Error(errors.AddContext(err, "failed to delete user in defer"))
		}
	}()

	defer at.ClearCredentials()

	// Confirm the user
	params := url.Values{}
	params.Set("token", u.EmailConfirmationToken)
	_, b, err := at.Get("/user/confirm", params)
	if err != nil {
		t.Fatal(err, string(b))
	}
	// Make sure the user's email address is confirmed now.
	u2, err := at.DB.UserByEmail(at.Ctx, u.Email)
	if err != nil {
		t.Fatal(err)
	}
	if u2.EmailConfirmationToken != "" {
		t.Fatal("User's email is not confirmed.")
	}

	// Make sure `POST /user/reconfirm` requires a cookie.
	at.ClearCredentials()
	_, b, err = at.Post("/user/reconfirm", nil, nil)
	if err == nil || !strings.Contains(err.Error(), unauthorized) {
		t.Fatalf("Expected '%s', got '%s'. Body: '%s'", unauthorized, err, string(b))
	}
	// Reset the confirmation field, so we can continue testing with the same
	// user.
	at.SetCookie(c)
	_, b, err = at.Post("/user/reconfirm", nil, nil)
	if err != nil {
		t.Fatal(err, string(b))
	}
	// Make sure the user's email address is unconfirmed now.
	u3, err := at.DB.UserByEmail(at.Ctx, u.Email)
	if err != nil {
		t.Fatal(err)
	}
	if u3.EmailConfirmationToken == "" {
		t.Fatal("User is still confirmed.")
	}

	// Call the endpoint without a token.
	_, b, err = at.Get("/user/confirm", nil)
	if err == nil || !strings.Contains(err.Error(), badRequest) {
		t.Fatalf("Expected '%s', got '%s'. Body: '%s'", badRequest, err, string(b))
	}
	// Call the endpoint with a bad token.
	params = url.Values{}
	params.Set("token", "this is not a valid token")
	_, b, err = at.Get("/user/confirm", params)
	if err == nil || !strings.Contains(err.Error(), badRequest) {
		t.Fatalf("Expected '%s', got '%s'. Body: '%s'", badRequest, err, string(b))
	}
	// Call the endpoint with an expired token.
	u.EmailConfirmationTokenExpiration = time.Now().Add(-time.Hour).UTC()
	err = at.DB.UserSave(at.Ctx, u.User)
	if err != nil {
		t.Fatal(err)
	}
	params = url.Values{}
	params.Set("token", u.EmailConfirmationToken)
	_, b, err = at.Get("/user/confirm", params)
	if err == nil || !strings.Contains(err.Error(), badRequest) {
		t.Fatalf("Expected '%s', got '%s'. Body: '%s'", badRequest, err, string(b))
	}
}

// testUserAccountRecovery tests the account recovery process.
func testUserAccountRecovery(t *testing.T, at *test.AccountsTester) {
	u, _, err := test.CreateUserAndLogin(at, t.Name())
	if err != nil {
		t.Fatal("Failed to create a user and log in:", err)
	}
	defer func() {
		if err = u.Delete(at.Ctx); err != nil {
			t.Error(errors.AddContext(err, "failed to delete user in defer"))
		}
	}()

	defer at.ClearCredentials()

	// // TEST REQUESTING RECOVERY // //

	// Request recovery without supplying an email.
	_, b, err := at.Post("/user/recover/request", nil, nil)
	if err == nil || !strings.Contains(err.Error(), badRequest) {
		t.Fatalf("Expected '%s', got '%s'. Body: '%s'", badRequest, err, string(b))
	}
	// Request recovery with an unknown email address. We don't want to leak
	// that this email is not used by any account, so we expect to receive an OK
	// 200. We also expect an email to be sent to the address, informing them
	// that someone attempted to recover an account using their email address.
	// We do this because it's possible that the owner of the address is the
	// person requesting a recovery and they just forgot which email they used
	// to sign up. While we can't tell them that, we can indicate tht recovery
	// process works as expected and they should try their other emails.
	attemptedEmail := hex.EncodeToString(fastrand.Bytes(16)) + "@siasky.net"
	params := url.Values{}
	params.Set("email", attemptedEmail)
	_, b, err = at.Post("/user/recover/request", nil, params)
	if err != nil {
		t.Fatal(err, string(b))
	}
	// Check for the email we expect.
	filter := bson.M{"to": attemptedEmail}
	_, msgs, err := at.DB.FindEmails(at.Ctx, filter, &options.FindOptions{})
	if err != nil {
		t.Fatal(err)
	}
	if len(msgs) != 1 || msgs[0].Subject != "Account access attempted" {
		t.Fatalf("Expected to find a single email with subject '%s', got %v", "Account access attempted", msgs)
	}
	// Request recovery with a valid but unconfirmed email.
	params = url.Values{}
	params.Set("email", u.Email)
	_, b, err = at.Post("/user/recover/request", nil, params)
	if err == nil || !strings.Contains(err.Error(), badRequest) {
		t.Fatalf("Expected '%s', got '%s'. Body: '%s'", badRequest, err, string(b))
	}
	// Confirm the email.
	queryParams := url.Values{}
	queryParams.Set("token", u.EmailConfirmationToken)
	_, b, err = at.Get("/user/confirm", queryParams)
	if err != nil {
		t.Fatal(err, string(b))
	}
	// Request recovery with a valid email. We expect there to be a single email
	// with the recovery token.
	bodyParams := url.Values{}
	bodyParams.Set("email", u.Email)
	_, b, err = at.Post("/user/recover/request", nil, bodyParams)
	if err != nil {
		t.Fatal(err, string(b))
	}
	filter = bson.M{
		"to":      u.Email,
		"subject": "Recover access to your account",
	}
	_, msgs, err = at.DB.FindEmails(at.Ctx, filter, &options.FindOptions{})
	if err != nil {
		t.Fatal(err)
	}
	if len(msgs) != 1 {
		t.Fatalf("Expected to find a single email with subject '%s', got %v", "Recover access to your account", len(msgs))
	}
	// Scan the message body for the recovery link.
	linkPattern := regexp.MustCompile("<a\\shref=\"(?P<recEndpoint>.*?)\\?token=(?P<token>.*?)\">")
	match := linkPattern.FindStringSubmatch(msgs[0].Body)
	if len(match) != 3 {
		t.Fatalf("Expected to get %d matches, got %d", 3, len(match))
	}
	result := make(map[string]string)
	for i, name := range linkPattern.SubexpNames() {
		if i != 0 && name != "" {
			result[name] = match[i]
		}
	}
	expectedEndpoint := email.PortalAddressAccounts + "/user/recover"
	if re, exists := result["recEndpoint"]; !exists || !strings.Contains(re, expectedEndpoint) {
		t.Fatalf("Expected to find a link to '%s', got '%s'", expectedEndpoint, re)
	}
	token, exists := result["token"]
	if !exists {
		t.Fatal("Expected to find a token but didn't.")
	}

	// // TEST EXECUTING RECOVERY // //

	newPassword := hex.EncodeToString(fastrand.Bytes(16))
	// Try without a token:
	params = url.Values{}
	params.Set("password", newPassword)
	params.Set("confirmPassword", newPassword)
	_, b, err = at.Post("/user/recover", nil, params)
	if err == nil || !strings.Contains(err.Error(), badRequest) {
		t.Fatalf("Expected '%s', got '%s'. Body: '%s'", badRequest, err, string(b))
	}
	// Try without a password.
	params = url.Values{}
	params.Set("token", token)
	params.Set("confirmPassword", newPassword)
	_, b, err = at.Post("/user/recover", nil, params)
	if err == nil || !strings.Contains(err.Error(), badRequest) {
		t.Fatalf("Expected '%s', got '%s'. Body: '%s'", badRequest, err, string(b))
	}
	// Try without a confirmation.
	params = url.Values{}
	params.Set("token", token)
	params.Set("password", newPassword)
	_, b, err = at.Post("/user/recover", nil, params)
	if err == nil || !strings.Contains(err.Error(), badRequest) {
		t.Fatalf("Expected '%s', got '%s'. Body: '%s'", badRequest, err, string(b))
	}
	// Try with mismatched password and confirmation.
	params = url.Values{}
	params.Set("token", token)
	params.Set("password", newPassword)
	params.Set("confirmPassword", "not the same as the password")
	_, b, err = at.Post("/user/recover", nil, params)
	if err == nil || !strings.Contains(err.Error(), badRequest) {
		t.Fatalf("Expected '%s', got '%s'. Body: '%s'", badRequest, err, string(b))
	}
	// Try with an invalid token.
	params = url.Values{}
	params.Set("token", hex.EncodeToString(fastrand.Bytes(32)))
	params.Set("password", newPassword)
	params.Set("confirmPassword", newPassword)
	_, b, err = at.Post("/user/recover", nil, params)
	if err == nil || !strings.Contains(err.Error(), badRequest) {
		t.Fatalf("Expected '%s', got '%s'. Body: '%s'", badRequest, err, string(b))
	}
	// Try to use the token we got to recover the account.
	params = url.Values{}
	params.Set("token", token)
	params.Set("password", newPassword)
	params.Set("confirmPassword", newPassword)
	_, b, err = at.Post("/user/recover", nil, params)
	if err != nil {
		t.Log(token)
		t.Fatal(err, string(b))
	}
	// Make sure the user's password is now successfully changed.
	params = url.Values{}
	params.Set("email", u.Email)
	params.Set("password", newPassword)
	_, b, err = at.Post("/login", nil, params)
	if err != nil {
		t.Fatal(err, string(b))
	}
	// Make sure the reset token is removed from the user.
	u2, err := at.DB.UserByEmail(at.Ctx, u.Email)
	if err != nil {
		t.Fatal(err)
	}
	if u2.RecoveryToken != "" {
		t.Fatalf("Expected recovery token to be empty, got '%s'", u2.RecoveryToken)
	}
	// Make extra sure we cannot sue the token again. This is only to make sure
	// we didn't cache it anywhere or allow it to somehow linger somewhere.
	params = url.Values{}
	params.Set("token", token)
	params.Set("password", newPassword)
	params.Set("confirmPassword", newPassword)
	_, b, err = at.Post("/user/recover", nil, params)
	if err == nil || !strings.Contains(err.Error(), badRequest) {
		t.Fatalf("Expected '%s', got '%s'. Body: '%s'", badRequest, err, string(b))
	}
}

// testTrackingAndStats tests all the tracking endpoints and verifies that the
// /user/stats endpoint returns what we expect.
func testTrackingAndStats(t *testing.T, at *test.AccountsTester) {
	u, c, err := test.CreateUserAndLogin(at, t.Name())
	if err != nil {
		t.Fatal("Failed to create a user and log in:", err)
	}
	defer func() {
		if err = u.Delete(at.Ctx); err != nil {
			t.Error(errors.AddContext(err, "failed to delete user in defer"))
		}
	}()

	at.SetCookie(c)
	defer at.ClearCredentials()

	// Generate a random skylink.
	skylink, err := skymodules.NewSkylinkV1(crypto.HashBytes(fastrand.Bytes(32)), 0, 32)
	if err != nil {
		t.Fatal(err)
	}
	expectedStats := database.UserStats{}

	// Call trackUpload without a cookie. We expect this to succeed.
	// While we expect this to succeed, it won't be counted towards the user's
	// quota, so we don't increment the expected stats.
	at.ClearCredentials()
	_, err = at.TrackUpload(skylink.String(), "")
	if err != nil {
		t.Fatal(err)
	}
	at.SetCookie(c)
	// Call trackUpload with an invalid skylink.
	_, err = at.TrackUpload("INVALID_SKYLINK", "")
	if err == nil || !strings.Contains(err.Error(), badRequest) {
		t.Fatalf("Expected '%s', got '%v'", badRequest, err)
	}
	// Call trackUpload with a valid skylink.
	_, err = at.TrackUpload(skylink.String(), "")
	if err != nil {
		t.Fatal(err)
	}
	// Adjust the expectations. We won't adjust anything based on size because
	// the metafetcher won't be running during testing.
	expectedStats.NumUploads++
	expectedStats.BandwidthUploads += skynet.BandwidthUploadCost(0)
	expectedStats.RawStorageUsed += skynet.RawStorageUsed(0)

	// Call trackDownload without a cookie. Expect this to succeed.
	// While we expect this to succeed, it won't be counted towards the user's
	// quota, so we don't increment the expected stats.
	at.ClearCredentials()
	_, err = at.TrackDownload(skylink.String(), 100)
	if err != nil {
		t.Fatal(err)
	}
	at.SetCookie(c)
	// Call trackDownload with an invalid skylink.
	_, err = at.TrackDownload("INVALID_SKYLINK", 100)
	if err == nil || !strings.Contains(err.Error(), badRequest) {
		t.Fatalf("Expected '%s', got '%v'", badRequest, err)
	}
	// Call trackDownload with a valid skylink and a negative size download
	_, err = at.TrackDownload(skylink.String(), -100)
	if err == nil || !strings.Contains(err.Error(), badRequest) {
		t.Fatalf("Expected '%s', got '%v'", badRequest, err)
	}
	// Call trackDownload with a valid skylink.
	_, err = at.TrackDownload(skylink.String(), 200)
	if err != nil {
		t.Fatal(err)
	}
	// Adjust the expectations.
	expectedStats.NumDownloads++
	expectedStats.BandwidthDownloads += skynet.BandwidthDownloadCost(200)
	expectedStats.TotalDownloadsSize += 200

	// Call trackRegistryRead without a cookie.
	at.ClearCredentials()
	_, err = at.TrackRegistryRead()
	if err == nil || !strings.Contains(err.Error(), unauthorized) {
		t.Fatalf("Expected error '%s', got '%v'", unauthorized, err)
	}
	at.SetCookie(c)
	// Call trackRegistryRead.
	_, err = at.TrackRegistryRead()
	if err != nil {
		t.Fatal(err)
	}
	// Adjust the expectations.
	expectedStats.NumRegReads++
	expectedStats.BandwidthRegReads += skynet.CostBandwidthRegistryRead

	// Call trackRegistryWrite without a cookie.
	at.ClearCredentials()
	_, err = at.TrackRegistryWrite()
	if err == nil || !strings.Contains(err.Error(), unauthorized) {
		t.Fatalf("Expected error '%s', got '%v'", unauthorized, err)
	}
	at.SetCookie(c)
	// Call trackRegistryWrite.
	_, err = at.TrackRegistryWrite()
	if err != nil {
		t.Fatal(err)
	}
	// Adjust the expectations.
	expectedStats.NumRegWrites++
	expectedStats.BandwidthRegWrites += skynet.CostBandwidthRegistryWrite

	// Call userStats without a cookie.
	at.ClearCredentials()
	_, b, err := at.Get("/user/stats", nil)
	if err == nil || !strings.Contains(err.Error(), unauthorized) {
		t.Fatalf("Expected error '%s', got '%v'", unauthorized, err)
	}
	at.SetCookie(c)
	// Call userStats.
	_, b, err = at.Get("/user/stats", nil)
	if err != nil {
		t.Fatal(err, string(b))
	}
	var serverStats database.UserStats
	err = json.Unmarshal(b, &serverStats)
	if err != nil {
		t.Fatalf("Failed to unmarshall user stats: %s", err.Error())
	}
	if !reflect.DeepEqual(serverStats, expectedStats) {
		t.Fatalf("Expected\n%+v\ngot\n%+v", expectedStats, serverStats)
	}
}

// testUserFlow tests the happy path of a user's everyday life: create, login,
// edit, logout. It focuses on the happy path and leaves the edge cases to the
// per-handler tests.
func testUserFlow(t *testing.T, at *test.AccountsTester) {
	// Use the test's name as an email-compatible identifier.
	name := test.DBNameForTest(t.Name())
	emailAddr := name + "@siasky.net"
	password := hex.EncodeToString(fastrand.Bytes(16))
	queryParams := url.Values{}
	queryParams.Set("email", emailAddr)
	queryParams.Set("password", password)
	// Create a user.
	u, err := test.CreateUser(at, queryParams.Get("email"), queryParams.Get("password"))
	if err != nil {
		t.Fatal(err)
	}
	defer func() {
		if err = u.Delete(at.Ctx); err != nil {
			t.Error(errors.AddContext(err, "failed to delete user in defer"))
		}
	}()

	// Log in with that user in order to make sure it exists.
	bodyParams := url.Values{}
	bodyParams.Set("email", emailAddr)
	bodyParams.Set("password", password)
	r, _, err := at.Post("/login", nil, bodyParams)
	if err != nil {
		t.Fatal("Login failed. Error ", err.Error())
	}
	// Grab the Skynet cookie, so we can make authenticated calls.
	at.SetCookie(test.ExtractCookie(r))
	defer at.ClearCredentials()
	if at.Cookie == nil {
		t.Fatalf("Failed to extract cookie from request. Cookies found: %+v", r.Cookies())
	}
	// Make sure the response contains a valid JWT.
	tk := r.Header.Get("Skynet-Token")
	if _, err = jwt.ValidateToken(tk); err != nil {
		t.Fatal("Missing or invalid token. Error:", err)
	}
	// Make sure we can make calls with this token.
	c := at.Cookie
	at.SetToken(tk)
	_, _, err = at.Get("/user", nil)
	if err != nil {
		t.Fatal("Failed to fetch user data with token:", err.Error())
	}
	at.SetCookie(c)
	// Change the user's email.
	newEmail := name + "_new@siasky.net"
	r, b, err := at.UserPUT(newEmail, "", "")
	if err != nil {
		t.Fatalf("Failed to update user. Error: %s. Body: %s", err.Error(), string(b))
	}
	// Grab the new cookie. It has changed because of the user edit.
	at.SetCookie(test.ExtractCookie(r))
	if at.Cookie == nil {
		t.Fatalf("Failed to extract cookie from request. Cookies found: %+v", r.Cookies())
	}
	_, b, err = at.Get("/user", nil)
	if err != nil {
		t.Fatal("Failed to fetch the updated user:", err.Error())
	}
	// Make sure the email is updated.
	u2 := database.User{}
	err = json.Unmarshal(b, &u2)
	if err != nil {
		t.Fatal("Failed to unmarshal user:", err.Error())
	}
	if u2.Email != newEmail {
		t.Fatalf("Email mismatch. Expected %s, got %s", newEmail, u2.Email)
	}
	r, _, err = at.Post("/logout", nil, nil)
	if err != nil {
		t.Fatal("Failed to logout:", err.Error())
	}
	// Grab the new cookie.
	at.SetCookie(test.ExtractCookie(r))
	// Try to get the user, expect a 401.
	_, b, err = at.Get("/user", nil)
	if err == nil || !strings.Contains(err.Error(), unauthorized) {
		t.Fatalf("Expected to get %s, got %s. Body: %s", unauthorized, err, string(b))
	}
}<|MERGE_RESOLUTION|>--- conflicted
+++ resolved
@@ -589,11 +589,7 @@
 	defer at.ClearCredentials()
 
 	// Create an upload.
-<<<<<<< HEAD
-	skylink, _, err := test.CreateTestUpload(at.Ctx, at.DB, u.User, 128%skynet.KiB)
-=======
-	skylink, _, err := test.CreateTestUpload(at.Ctx, at.DB, *u.User, 128%skynet.KB)
->>>>>>> 7fb51db3
+	skylink, _, err := test.CreateTestUpload(at.Ctx, at.DB, *u.User, 128%skynet.KiB)
 	// Make sure it shows up for this user.
 	_, b, err := at.Get("/user/uploads", nil)
 	if err != nil {
